--- conflicted
+++ resolved
@@ -30,16 +30,15 @@
 CFLAGS += -DDMLC_USE_RDMA
 endif
 
-<<<<<<< HEAD
-ifeq ($(USE_UCX), 1)
-LIBS += -lucp -luct -lucs -lucm
-CFLAGS += -DDMLC_USE_UCX
-=======
 ifeq ($(USE_FABRIC), 1)
 LIBS += -lfabric -L$(FABRIC_PATH)/lib64 -L$(FABRIC_PATH)/lib
 CFLAGS += -DDMLC_USE_FABRIC
 INCPATH += -I$(FABRIC_PATH)/include
->>>>>>> 51f7248d
+endif
+
+ifeq ($(USE_UCX), 1)
+LIBS += -lucp -luct -lucs -lucm
+CFLAGS += -DDMLC_USE_UCX
 endif
 
 ifdef ASAN
