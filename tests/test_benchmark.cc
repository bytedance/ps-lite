#include <chrono>
#include <cmath>
#include <thread>
#include <cstdlib>
#include <unistd.h>
#include <cuda_runtime.h>
#include "ps/ps.h"

#define DIVUP(x, y) (((x)+(y)-1)/(y))
#define ROUNDUP(x, y) (DIVUP((x), (y))*(y))
#define DEBUG_PRINT_TENSOR_VALUE(X) (*((float *)(X) + 0))
#define DEBUG_PRINT_TENSOR_ADDRESS(X) (reinterpret_cast<uint64_t>(X))

#define CUDA_CALL(func)                                      \
  {                                                          \
    cudaError_t e = (func);                                  \
    CHECK(e == cudaSuccess || e == cudaErrorCudartUnloading) \
        << "CUDA: " << cudaGetErrorString(e);                \
  }

using namespace ps;

enum MODE { 
    PUSH_THEN_PULL = 0,
    PUSH_PULL = 1,
    PUSH_ONLY = 2, 
    PULL_ONLY = 3
};
std::unordered_map<uint64_t, KVPairs<char> > mem_map;

// A map for the registered buffers
std::unordered_map<int, std::unordered_map<ps::Key, SArray<char>>> registered_buffs;

bool debug_mode_ = false;
int num_ports = 1;
bool enable_recv_buffer = false;

// gpu_idx runs from -1 (cpu) to MAX_GPU_ID
void aligned_memory_alloc(void** ptr, size_t size, int gpu_idx) {
  if (gpu_idx == -1) {
    // CPU Alloc
    size_t page_size = sysconf(_SC_PAGESIZE);
    void* p;
    int size_aligned = ROUNDUP(size, page_size);
    int ret = posix_memalign(&p, page_size, size_aligned);
    CHECK_EQ(ret, 0) << "posix_memalign error: " << strerror(ret);
    CHECK(p);
    memset(p, 1, size);
    *ptr = p;
  } else {
    // GPU Alloc, malloc should automatically gives page aligned.
    CUDA_CALL(cudaSetDevice(gpu_idx));
    CUDA_CALL(cudaMalloc(ptr, size));
  }
}

void float_sum(float *dst, float *src, size_t len) {
  if (len == 0) return;
  for (size_t i = 0; i < len / (size_t) sizeof(float); ++i) {
    dst[i] = dst[i] + src[i];
  }
}

uint64_t DecodeKey(ps::Key key) {
  auto kr = ps::Postoffice::Get()->GetServerKeyRanges()[ps::MyRank()];
  return key - kr.begin();
}


template <typename Val>
void EmptyHandler(const KVMeta &req_meta, const KVPairs<Val> &req_data, KVServer<Val> *server) {
  uint64_t key = req_data.keys[0];
  if (req_meta.push) {
    CHECK(req_data.lens.size());
    CHECK_EQ(req_data.vals.size(), (size_t)req_data.lens[0]) 
        << "key=" << key << ", " << req_data.vals.size() << ", " << req_data.lens[0];

    // CHECK the device id
    // src device: (key + my_rank) % num_ports
    // dst device: key % num_ports
    auto key_decoded = DecodeKey(key);
    auto expected_device = key_decoded % num_ports;
    CHECK_EQ(req_data.vals.dst_device_id_, expected_device);
    auto recved = reinterpret_cast<char*>(req_data.vals.data());

    if (mem_map.find(key) == mem_map.end()) {
      size_t len = (size_t) req_data.vals.size();

      void* ptr_val;
      aligned_memory_alloc(&ptr_val, len, -1);  
      mem_map[key].vals.reset((char*)ptr_val, len, [](void *){ });

      void* ptr_key;
      aligned_memory_alloc(&ptr_key, sizeof(Key), -1);  
      mem_map[key].keys.reset((Key*)ptr_key, 1, [](void *){ });
      memcpy(ptr_key, &key, sizeof(Key));

      void* ptr_len;
<<<<<<< HEAD
      aligned_memory_alloc(&ptr_len, sizeof(int), -1);  
=======
      aligned_memory_alloc(&ptr_len, sizeof(int));
>>>>>>> a8775810
      mem_map[key].lens.reset((int*)ptr_len, 1, [](void *){ });
      memcpy(ptr_len, &len, sizeof(int));
    }
    if (enable_recv_buffer) {
      int worker_id = req_meta.sender;
      CHECK(registered_buffs.find(worker_id) != registered_buffs.end())
        << worker_id;
      auto& buffs = registered_buffs[worker_id];
      CHECK(buffs.find(key_decoded) != buffs.end()) << key_decoded;
      auto registered = buffs[key_decoded].data();
      CHECK(registered == recved) << (long long) registered << " v.s. "
        << (long long) recved << " key=" << key_decoded
        << " sender=" << worker_id << " size=" << req_data.vals.size();
    }
    // only sum the first 4 bytes
    size_t sum_len = debug_mode_ ? req_data.vals.size() : 0;
    float_sum((float*) mem_map[key].vals.data(), (float*) recved, sum_len);

    if (debug_mode_) {
      LOG(INFO) << "recved tensor! key=" << key << "\t"
          << "store: " << DEBUG_PRINT_TENSOR_VALUE(mem_map[key].vals.data()) << "\t"
          << "recv: " << DEBUG_PRINT_TENSOR_VALUE(recved) << "\t"
          << "address: " << DEBUG_PRINT_TENSOR_ADDRESS(recved) << "\t"
          << "len: " << req_data.vals.size() << "\t"
          << "sender: " << req_meta.sender;
    }

    // send push response (empty)
    KVPairs<char> res;
    server->Response(req_meta, res);
  } else {
    auto iter = mem_map.find(key);
    CHECK_NE(iter, mem_map.end());
    server->Response(req_meta, iter->second);
  }
}

void GenerateVals(int total_key_num, int worker_rank,
                  int len, int num_ports,
                  std::vector<SArray<char>>* server_vals) {
  for (int key = 0; key < total_key_num; key++) {
    void* ptr;
    aligned_memory_alloc(&ptr, len);
    SArray<char> vals;
    // src device: (key + my_rank) % num_ports
    // dst device: key % num_ports
    int src_dev_id = (key + worker_rank) % num_ports;
    int dst_dev_id = key % num_ports;
    vals.reset((char*) ptr, len * sizeof(char), [](void *){},
               CPU, src_dev_id, CPU, dst_dev_id);
    server_vals->push_back(vals);
    LOG(INFO) << "Init val[" << key << "]: " << server_vals->back().DebugString();
  }
}

void GenerateKeys(int total_key_num, std::vector<SArray<Key>>* server_keys) {
  auto krs = ps::Postoffice::Get()->GetServerKeyRanges();
  const int num_servers = krs.size();
  for (int key = 0; key < total_key_num; key++) {
    int server = key % num_servers;
    // page aligned keys
    void* ptr_key;
    aligned_memory_alloc(&ptr_key, sizeof(Key));
    SArray<Key> keys;
    keys.reset((Key*) ptr_key, 1, [](void *){});
    ps::Key ps_key = krs[server].begin() + key;
    memcpy(ptr_key, &ps_key, sizeof(Key));
    server_keys->push_back(keys);
    PS_VLOG(1) << "key=" << key << "(" << ps_key << ") assigned to server " << server;
  }
}

void GenerateLens(int total_key_num, int len, std::vector<SArray<int>>* server_lens) {
  for (int key = 0; key < total_key_num; key++) {
    // page aligned lens
    void* ptr_len;
    aligned_memory_alloc(&ptr_len, sizeof(int));
    SArray<int> lens;
    lens.reset((int*) ptr_len, 1, [](void *){});
    memcpy(ptr_len, &len, sizeof(len));
    server_lens->push_back(lens);
  }
}


void StartServer(int argc, char *argv[]) {
  if (!IsServer()) return;
  debug_mode_ = Environment::Get()->find("DEBUG_MODE") ? true : false;

  auto server = new KVServer<char>(0);
  server->set_request_handle(EmptyHandler<char>);
  RegisterExitCallback([server]() { delete server; });

  if (!enable_recv_buffer) return;
  int num_workers = Postoffice::Get()->num_workers();
  int num_servers = Postoffice::Get()->num_servers();
  auto my_rank = ps::Postoffice::Get()->my_rank();
  LOG(INFO) << "Registering buffers for server rank=" << my_rank
    << ", num_servers=" << num_servers;
  auto v = Environment::Get()->find("NUM_KEY_PER_SERVER");  
  const int how_many_key_per_server = v ? atoi(v) : 40;
  const int total_key_num = num_servers * how_many_key_per_server;
  int len = (argc > 1) ? atoi(argv[1]) : 1024000;

  for (int worker_rank = 0; worker_rank < num_workers; worker_rank++) {
    std::vector<SArray<char>> server_vals;
    std::vector<SArray<Key>> server_keys;
    std::vector<SArray<int>> server_lens;
    GenerateVals(total_key_num, worker_rank, len, num_ports, &server_vals);
    GenerateKeys(total_key_num, &server_keys);
    GenerateLens(total_key_num, len, &server_lens);
    for (int key = 0; key < total_key_num; ++key) {
      if (my_rank == (key % num_servers)) {
        int worker_id = ps::Postoffice::Get()->WorkerRankToID(worker_rank);
        server->RegisterRecvBuffer(worker_id, server_keys[key], server_vals[key],
                                   server_lens[key]);
        registered_buffs[worker_id][key] = server_vals[key];
      }
    }
  }
  ps::Postoffice::Get()->Barrier(0, kWorkerGroup + kServerGroup);
}

void push_pull(KVWorker<char>* kv,
               std::vector<SArray<Key> > &server_keys,
               std::vector<SArray<char> > &server_vals, 
               std::vector<SArray<int> > &server_lens,
               int len, int num_servers, int total_key_num,
               int how_many_key_per_server, MODE mode, int repeat) {
  CHECK_GT(mode, 0);
  switch (mode) {
    case PUSH_PULL: 
      LOG(INFO) << "========= PUSH_PULL mode =========";
      LOG(INFO) << "========= msg_size=" << len*sizeof(char) << " bytes =========";
      break;
    case PUSH_ONLY: 
      LOG(INFO) << "========= PUSH_ONLY mode =========";
      LOG(INFO) << "========= msg_size=" << len*sizeof(char) << " bytes =========";
       break;
    case PULL_ONLY: 
      LOG(INFO) << "========= PULL_ONLY mode =========";
      LOG(INFO) << "========= msg_size=" << len*sizeof(char) << " bytes =========";
      break;
    default: CHECK(0);
  }

  std::vector<int> timestamp_list;
  auto start = std::chrono::high_resolution_clock::now();
  auto end = std::chrono::high_resolution_clock::now();
  
  auto val = Environment::Get()->find("LOG_DURATION");
  unsigned int log_duration = val ? atoi(val) : 10;

  auto total_val = Environment::Get()->find("TOTAL_DURATION");
  int total_log_duration = total_val ? atoi(total_val) : 4000000000;
  
  int cnt = 0;
  while (cnt < repeat) {
    for (int key = 0; key < total_key_num; key++) {
      auto keys = server_keys[key];
      auto lens = server_lens[key];
      auto vals = server_vals[key];

      switch (mode) {
        case PUSH_PULL: {
          timestamp_list.push_back(kv->ZPush(keys, vals, lens));
          timestamp_list.push_back(kv->ZPull(keys, &vals, &lens));
        } break;
        case PUSH_ONLY: {
          timestamp_list.push_back(kv->ZPush(keys, vals, lens));
        } break;
        case PULL_ONLY: {
          timestamp_list.push_back(kv->ZPull(keys, &vals, &lens));
        } break;
        default: {
          CHECK(0);
          break;
        } 
      }
    }

    for (auto& ts : timestamp_list) { kv->Wait(ts); }
    timestamp_list.clear();
    
    cnt++;
    if (cnt % log_duration != 0) continue;

    end = std::chrono::high_resolution_clock::now();
    LL << "Application goodput: " 
        << 8.0 * len * sizeof(char) * total_key_num * log_duration / (end - start).count()
        << " Gbps. count = " << cnt;
    start = std::chrono::high_resolution_clock::now();
  }
}

void RunWorker(int argc, char *argv[], KVWorker<char>* kv, int tid) {
  auto krs = ps::Postoffice::Get()->GetServerKeyRanges();

  const int num_servers = krs.size();
  LOG(INFO) << num_servers << " servers in total";
  CHECK_GT(num_servers, 0);

  // init
  int len = (argc > 1) ? atoi(argv[1]) : 1024000;
  int repeat = (argc > 2) ? atoi(argv[2]) : 10;
  MODE mode = (argc > 3) ? static_cast<MODE>(atoi(argv[3])) : PUSH_PULL;

  // if true, will use a new unregistered ptr for RDMA comm, used to test performance
  // of registering new mem locations.
  bool if_newptr_each_comm = (argc > 4) ? static_cast<bool>(atoi(argv[4])) : false;

  auto v = Environment::Get()->find("NUM_KEY_PER_SERVER");

  const int how_many_key_per_server = v ? atoi(v) : 40;
  const int total_key_num = num_servers * how_many_key_per_server;

<<<<<<< HEAD
  std::vector<SArray<char> > server_vals;
  std::vector<SArray<Key> > server_keys;
  std::vector<SArray<int> > server_lens;

  // Round robin alloc each val in different GPUs, cpu_id = -1
  auto local_size_str = Environment::Get()->find("LOCAL_SIZE");
  auto local_size = local_size_str ? atoi(local_size_str) : 0;
  LOG(INFO) << "GPU LOCAL SIZE " << local_size;

  int gpu_id = 0;
  for (int key = 0; key < total_key_num; key++) {
    void* ptr;
    if (local_size == 0) {
      // Normal all cpu unit test
      LOG(INFO) << "Allocating val on CPU with size " << len;
      aligned_memory_alloc(&ptr, len, - 1 /* gpu_idx */);
    } else {
      int idx = gpu_id % (local_size + 1) - 1;
      if (idx != -1) {
        LOG(INFO) << "Allocating val on GPU " << idx << " with size " << len;
      } else {
        LOG(INFO) << "Allocating val on CPU " << " with size " << len;
      }
      aligned_memory_alloc(&ptr, len, idx /* gpu_idx */);
    }
    SArray<char> vals;
    vals.reset((char*) ptr, len * sizeof(char), [](void *){});
    server_vals.push_back(vals);
    gpu_id ++;
=======
  auto my_rank = ps::Postoffice::Get()->my_rank();
  std::vector<SArray<char>> server_vals;
  std::vector<SArray<Key>> server_keys;
  std::vector<SArray<int>> server_lens;

  GenerateVals(total_key_num, my_rank, len, num_ports, &server_vals);
  GenerateKeys(total_key_num, &server_keys);
  GenerateLens(total_key_num, len, &server_lens);

  // place a barrier to make sure the server has all the buffers registered.
  if (enable_recv_buffer) {
    ps::Postoffice::Get()->Barrier(0, kWorkerGroup + kServerGroup);
>>>>>>> a8775810
  }

  // init push, do not count this into time cost
  for (int key = 0; key < total_key_num; key++) {
<<<<<<< HEAD
    int server = key % num_servers;
    PS_VLOG(1) << "key=" << key << " assigned to server " << server;

    auto vals = server_vals[key];

    // page aligned keys
    void* ptr_key;
    aligned_memory_alloc(&ptr_key, sizeof(Key), -1);
    SArray<Key> keys;
    keys.reset((Key*) ptr_key, 1, [](void *){});
    ps::Key ps_key = krs[server].begin() + key;
    memcpy(ptr_key, &ps_key, sizeof(Key));
    server_keys.push_back(keys);

    // page aligned vals
    void* ptr_len;
    aligned_memory_alloc(&ptr_len, sizeof(int), -1);
    SArray<int> lens;
    lens.reset((int*) ptr_len, 1, [](void *){});
    memcpy(ptr_len, &len, sizeof(len));
    server_lens.push_back(lens);
    kv->Wait(kv->ZPush(keys, vals, lens));
=======
    kv.Wait(kv.ZPush(server_keys[key], server_vals[key], server_lens[key]));
>>>>>>> a8775810
  }

  switch(mode) {
    case PUSH_THEN_PULL: {
      LOG(INFO) << "PUSH_THEN_PULL mode";
      // push
      uint64_t accumulated_ms = 0;
      for (int i = 0; i < repeat; ++i) {
        auto start = std::chrono::high_resolution_clock::now();
        for (int server = 0; server < num_servers; server++) {
          auto keys = server_keys[server];
          auto lens = server_lens[server];
          auto vals = server_vals[server];

          kv->Wait(kv->ZPush(keys, vals, lens));
        }
        auto end = std::chrono::high_resolution_clock::now();
        accumulated_ms += (end - start).count(); // ns
      }
      LL << "push " << len * sizeof(char)
          << " bytes to each server, repeat=" << repeat
          << ", total_time="
          << accumulated_ms / 1e6 << "ms";

      // pull
      accumulated_ms = 0;
      for (int i = 0; i < repeat; ++i) {
        auto start = std::chrono::high_resolution_clock::now();
        for (int server = 0; server < num_servers; server++) {
          auto keys = server_keys[server];
          auto lens = server_lens[server];
          auto vals = server_vals[server];

          kv->Wait(kv->ZPull(keys, &vals, &lens));
        }
        auto end = std::chrono::high_resolution_clock::now();
        accumulated_ms += (end - start).count(); // ns
      }

      LL << "pull " << len * sizeof(char)
          << " bytes to each server, repeat=" << repeat
          << ", total_time="
          << accumulated_ms / 1e6 << "ms";
    } break;
    case PUSH_PULL: 
    case PUSH_ONLY: 
    case PULL_ONLY: 
      push_pull(kv, server_keys, server_vals, server_lens, len, num_servers, total_key_num, how_many_key_per_server, mode, repeat);
      break;
    default:
      CHECK(0) << "unknown mode " << mode;
  }
}

int main(int argc, char *argv[]) {
  // disable multi-threaded processing first
  setenv("ENABLE_SERVER_MULTIPULL", "0", 1);
<<<<<<< HEAD

  auto v = Environment::Get()->find("BENCHMARK_NTHREAD");
  const int nthread = v ? atoi(v) : 1;
  LOG(INFO) << "number of threads for the same worker = " << nthread;
=======
  // init env var options
  const char *npstr = Environment::Get()->find("DMLC_NUM_PORTS");
  if (npstr) num_ports = atoi(npstr);
  LOG(INFO) << num_ports << " ports per node";
  auto enable_recv_buffer_str = Environment::Get()->find("ENABLE_RECV_BUFFER");
  if (enable_recv_buffer_str) {
    enable_recv_buffer = true;
    LOG(INFO) << "recv buffer registration is enabled";
  } else {
    LOG(INFO) << "recv buffer registration is NOT enabled";
  }
>>>>>>> a8775810

  // start system
  Start(0);
  // setup server nodes
  StartServer(argc, argv);
  // run worker nodes
  if (IsWorker()) {
    KVWorker<char> kv(0, 0);
    std::vector<std::thread> threads;
    for (int i = 0; i < nthread; ++i) {
      threads.emplace_back(RunWorker, argc, argv, &kv, threads.size());
    }
    for (int i = 0; i < nthread; ++i) {
      threads[i].join();
      LOG(INFO) << "Thread " << i << " is done.";
    }
  }
  // stop system
  Finalize(0, true);
  return 0;
}<|MERGE_RESOLUTION|>--- conflicted
+++ resolved
@@ -96,11 +96,7 @@
       memcpy(ptr_key, &key, sizeof(Key));
 
       void* ptr_len;
-<<<<<<< HEAD
       aligned_memory_alloc(&ptr_len, sizeof(int), -1);  
-=======
-      aligned_memory_alloc(&ptr_len, sizeof(int));
->>>>>>> a8775810
       mem_map[key].lens.reset((int*)ptr_len, 1, [](void *){ });
       memcpy(ptr_len, &len, sizeof(int));
     }
@@ -317,80 +313,80 @@
   const int how_many_key_per_server = v ? atoi(v) : 40;
   const int total_key_num = num_servers * how_many_key_per_server;
 
-<<<<<<< HEAD
-  std::vector<SArray<char> > server_vals;
-  std::vector<SArray<Key> > server_keys;
-  std::vector<SArray<int> > server_lens;
-
-  // Round robin alloc each val in different GPUs, cpu_id = -1
-  auto local_size_str = Environment::Get()->find("LOCAL_SIZE");
-  auto local_size = local_size_str ? atoi(local_size_str) : 0;
-  LOG(INFO) << "GPU LOCAL SIZE " << local_size;
-
-  int gpu_id = 0;
-  for (int key = 0; key < total_key_num; key++) {
-    void* ptr;
-    if (local_size == 0) {
-      // Normal all cpu unit test
-      LOG(INFO) << "Allocating val on CPU with size " << len;
-      aligned_memory_alloc(&ptr, len, - 1 /* gpu_idx */);
-    } else {
-      int idx = gpu_id % (local_size + 1) - 1;
-      if (idx != -1) {
-        LOG(INFO) << "Allocating val on GPU " << idx << " with size " << len;
-      } else {
-        LOG(INFO) << "Allocating val on CPU " << " with size " << len;
-      }
-      aligned_memory_alloc(&ptr, len, idx /* gpu_idx */);
-    }
-    SArray<char> vals;
-    vals.reset((char*) ptr, len * sizeof(char), [](void *){});
-    server_vals.push_back(vals);
-    gpu_id ++;
-=======
-  auto my_rank = ps::Postoffice::Get()->my_rank();
-  std::vector<SArray<char>> server_vals;
-  std::vector<SArray<Key>> server_keys;
-  std::vector<SArray<int>> server_lens;
-
-  GenerateVals(total_key_num, my_rank, len, num_ports, &server_vals);
-  GenerateKeys(total_key_num, &server_keys);
-  GenerateLens(total_key_num, len, &server_lens);
-
-  // place a barrier to make sure the server has all the buffers registered.
-  if (enable_recv_buffer) {
-    ps::Postoffice::Get()->Barrier(0, kWorkerGroup + kServerGroup);
->>>>>>> a8775810
+// <<<<<<< HEAD
+//   std::vector<SArray<char> > server_vals;
+//   std::vector<SArray<Key> > server_keys;
+//   std::vector<SArray<int> > server_lens;
+// 
+//   // Round robin alloc each val in different GPUs, cpu_id = -1
+//   auto local_size_str = Environment::Get()->find("LOCAL_SIZE");
+//   auto local_size = local_size_str ? atoi(local_size_str) : 0;
+//   LOG(INFO) << "GPU LOCAL SIZE " << local_size;
+// 
+//   int gpu_id = 0;
+//   for (int key = 0; key < total_key_num; key++) {
+//     void* ptr;
+//     if (local_size == 0) {
+//       // Normal all cpu unit test
+//       LOG(INFO) << "Allocating val on CPU with size " << len;
+//       aligned_memory_alloc(&ptr, len, - 1 /* gpu_idx */);
+//     } else {
+//       int idx = gpu_id % (local_size + 1) - 1;
+//       if (idx != -1) {
+//         LOG(INFO) << "Allocating val on GPU " << idx << " with size " << len;
+//       } else {
+//         LOG(INFO) << "Allocating val on CPU " << " with size " << len;
+//       }
+//       aligned_memory_alloc(&ptr, len, idx /* gpu_idx */);
+//     }
+//     SArray<char> vals;
+//     vals.reset((char*) ptr, len * sizeof(char), [](void *){});
+//     server_vals.push_back(vals);
+//     gpu_id ++;
+// =======
+//   auto my_rank = ps::Postoffice::Get()->my_rank();
+//   std::vector<SArray<char>> server_vals;
+//   std::vector<SArray<Key>> server_keys;
+//   std::vector<SArray<int>> server_lens;
+// 
+//   GenerateVals(total_key_num, my_rank, len, num_ports, &server_vals);
+//   GenerateKeys(total_key_num, &server_keys);
+//   GenerateLens(total_key_num, len, &server_lens);
+// 
+//   // place a barrier to make sure the server has all the buffers registered.
+//   if (enable_recv_buffer) {
+//     ps::Postoffice::Get()->Barrier(0, kWorkerGroup + kServerGroup);
+// >>>>>>> origin/byteps
   }
 
   // init push, do not count this into time cost
   for (int key = 0; key < total_key_num; key++) {
-<<<<<<< HEAD
-    int server = key % num_servers;
-    PS_VLOG(1) << "key=" << key << " assigned to server " << server;
-
-    auto vals = server_vals[key];
-
-    // page aligned keys
-    void* ptr_key;
-    aligned_memory_alloc(&ptr_key, sizeof(Key), -1);
-    SArray<Key> keys;
-    keys.reset((Key*) ptr_key, 1, [](void *){});
-    ps::Key ps_key = krs[server].begin() + key;
-    memcpy(ptr_key, &ps_key, sizeof(Key));
-    server_keys.push_back(keys);
-
-    // page aligned vals
-    void* ptr_len;
-    aligned_memory_alloc(&ptr_len, sizeof(int), -1);
-    SArray<int> lens;
-    lens.reset((int*) ptr_len, 1, [](void *){});
-    memcpy(ptr_len, &len, sizeof(len));
-    server_lens.push_back(lens);
-    kv->Wait(kv->ZPush(keys, vals, lens));
-=======
-    kv.Wait(kv.ZPush(server_keys[key], server_vals[key], server_lens[key]));
->>>>>>> a8775810
+// <<<<<<< HEAD
+//     int server = key % num_servers;
+//     PS_VLOG(1) << "key=" << key << " assigned to server " << server;
+// 
+//     auto vals = server_vals[key];
+// 
+//     // page aligned keys
+//     void* ptr_key;
+//     aligned_memory_alloc(&ptr_key, sizeof(Key), -1);
+//     SArray<Key> keys;
+//     keys.reset((Key*) ptr_key, 1, [](void *){});
+//     ps::Key ps_key = krs[server].begin() + key;
+//     memcpy(ptr_key, &ps_key, sizeof(Key));
+//     server_keys.push_back(keys);
+// 
+//     // page aligned vals
+//     void* ptr_len;
+//     aligned_memory_alloc(&ptr_len, sizeof(int), -1);
+//     SArray<int> lens;
+//     lens.reset((int*) ptr_len, 1, [](void *){});
+//     memcpy(ptr_len, &len, sizeof(len));
+//     server_lens.push_back(lens);
+//     kv->Wait(kv->ZPush(keys, vals, lens));
+// =======
+//     kv.Wait(kv.ZPush(server_keys[key], server_vals[key], server_lens[key]));
+// >>>>>>> origin/byteps
   }
 
   switch(mode) {
@@ -448,13 +444,11 @@
 int main(int argc, char *argv[]) {
   // disable multi-threaded processing first
   setenv("ENABLE_SERVER_MULTIPULL", "0", 1);
-<<<<<<< HEAD
-
+
+  // init env var options
   auto v = Environment::Get()->find("BENCHMARK_NTHREAD");
   const int nthread = v ? atoi(v) : 1;
   LOG(INFO) << "number of threads for the same worker = " << nthread;
-=======
-  // init env var options
   const char *npstr = Environment::Get()->find("DMLC_NUM_PORTS");
   if (npstr) num_ports = atoi(npstr);
   LOG(INFO) << num_ports << " ports per node";
@@ -465,7 +459,6 @@
   } else {
     LOG(INFO) << "recv buffer registration is NOT enabled";
   }
->>>>>>> a8775810
 
   // start system
   Start(0);
