--- conflicted
+++ resolved
@@ -3,8 +3,14 @@
 build by `make test` in the root directory, then run
 
 ```bash
-<<<<<<< HEAD
-find test_* -type f -executable -exec ./repeat.sh 4 ./local.sh 2 2 ./{} \;
+# GPU <-> CPU push_pull
+NODE_ONE_IP=xxx NODE_TWO_IP=yyy BENCHMARK_NTHREAD=1 UCX_RNDV_SCHEME=put_zcopy SKIP_DEV_ID_CHECK=1 TEST_ENABLE_CPU=0 BINARY="./test_benchmark" ARGS="4096000 999999999 1" LOCAL_SIZE=2 bash ./ucx_multi_node.sh
+# CPU <-> CPU push_pull
+NODE_ONE_IP=xxx NODE_TWO_IP=yyy BENCHMARK_NTHREAD=1 UCX_RNDV_SCHEME=put_zcopy SKIP_DEV_ID_CHECK=1 TEST_ENABLE_CPU=1 BINARY="./test_benchmark" ARGS="4096000 999999999 1" LOCAL_SIZE=0 bash ./ucx_multi_node.sh
+# CPU <-> CPU gather scatter
+NODE_ONE_IP=xxx NODE_TWO_IP=yyy DMLC_NUM_WORKER=2 UCX_RNDV_SCHEME=put_zcopy bash ./ucx_multi_node.sh
+# local CPU multi-port
+DMLC_NODE_HOST=xxx bash run_benchmark.sh `ROLE`
 ```
 
 
@@ -69,15 +75,4 @@
     [20:33:00] src/./zmq_van.h:149: Zmq skipped connection to node [role=worker, id=9, ip=10.188.137.204, port=23443, is_recovery=0, aux_id=0]. My node is [role=worker, id=13, ip=10.188.137.204, port=52189, is_recovery=0, aux_id=2]
     ```
 
-    which indicates how the global rank was using and gather and scatter from scheduler.
-=======
-# GPU <-> CPU push_pull
-NODE_ONE_IP=xxx NODE_TWO_IP=yyy BENCHMARK_NTHREAD=1 UCX_RNDV_SCHEME=put_zcopy SKIP_DEV_ID_CHECK=1 TEST_ENABLE_CPU=0 BINARY="./test_benchmark" ARGS="4096000 999999999 1" LOCAL_SIZE=2 bash ./ucx_multi_node.sh
-# CPU <-> CPU push_pull
-NODE_ONE_IP=xxx NODE_TWO_IP=yyy BENCHMARK_NTHREAD=1 UCX_RNDV_SCHEME=put_zcopy SKIP_DEV_ID_CHECK=1 TEST_ENABLE_CPU=1 BINARY="./test_benchmark" ARGS="4096000 999999999 1" LOCAL_SIZE=0 bash ./ucx_multi_node.sh
-# CPU <-> CPU gather scatter
-NODE_ONE_IP=xxx NODE_TWO_IP=yyy DMLC_NUM_WORKER=2 UCX_RNDV_SCHEME=put_zcopy bash ./ucx_multi_node.sh
-# local CPU multi-port
-DMLC_NODE_HOST=xxx bash run_benchmark.sh `ROLE`
-```
->>>>>>> 6dc19664
+    which indicates how the global rank was using and gather and scatter from scheduler.