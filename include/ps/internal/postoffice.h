/**
 *  Copyright (c) 2015 by Contributors
 */
#ifndef PS_INTERNAL_POSTOFFICE_H_
#define PS_INTERNAL_POSTOFFICE_H_
#include <mutex>
#include <algorithm>
#include <vector>
#include "ps/range.h"
#include "ps/internal/env.h"
#include "ps/internal/customer.h"
#include "ps/internal/van.h"
namespace ps {

/**
 * \brief the center of the system
 */
class Postoffice {
 public:
  /**
   * \brief return the Postoffice for server/scheduler if it exists. Otherwise
   * return the one for worker
   */
  static Postoffice* Get() {
    return po_server_ ? po_server_ : po_worker_;
  }

  static Postoffice* GetServer() {
    std::lock_guard<std::mutex> lk(singleton_mu_);
    if (!po_server_) {
      po_server_ = new Postoffice;
    }
    return po_server_;
  }

  static Postoffice* GetScheduler() {
    std::lock_guard<std::mutex> lk(singleton_mu_);
    if (!po_scheduler_) {
      po_scheduler_ = new Postoffice;
    }
    return po_scheduler_;
  }

  static Postoffice* GetWorker() {
    std::lock_guard<std::mutex> lk(singleton_mu_);
    if (!po_worker_) {
      po_worker_ = new Postoffice;
    }
    return po_worker_;
  }

  /** \brief get the van */
  Van* van() { return van_; }
  /**
   * \brief start the system
   *
   * This function will block until every nodes are started.
   * \param argv0 the program name, used for logging.
   * \param preferred_rank the preferred rank. -1 means no preference and the rank will be assigned by
      the scheduler. If the rank is non-negative, the preferred rank will be assigned accordingly.
   * \param do_barrier whether to block until every nodes are started.
   */
<<<<<<< HEAD
  void Start(int customer_id, const char* argv0, const bool do_barrier,
             const Node::Role role);
=======
  void StartWithRank(int customer_id, int preferred_rank, const char* argv0, const bool do_barrier);
>>>>>>> 50e4f51d
  /**
   * \brief terminate the system
   *
   * All nodes should call this function before existing. 
   * \param do_barrier whether to do block until every node is finalized, default true.
   */
  void Finalize(const int customer_id, const bool do_barrier = true);
  /**
   * \brief add an customer to the system. threadsafe
   */
  void AddCustomer(Customer* customer);
  /**
   * \brief remove a customer by given it's id. threasafe
   */
  void RemoveCustomer(Customer* customer);
  /**
   * \brief get the customer by id, threadsafe
   * \param app_id the application id
   * \param customer_id the customer id
   * \param timeout timeout in sec
   * \return return nullptr if doesn't exist and timeout
   */
  Customer* GetCustomer(int app_id, int customer_id, int timeout = 0) const;
  /**
   * \brief get the id of a node (group), threadsafe
   *
   * if it is a  node group, return the list of node ids in this
   * group. otherwise, return {node_id}
   */
  const std::vector<int>& GetNodeIDs(int node_id) const {
    const auto it = node_ids_.find(node_id);
    CHECK(it != node_ids_.cend()) << "node " << node_id << " doesn't exist";
    return it->second;
  }
  /**
   * \brief return the key ranges of all server nodes
   */
  const std::vector<Range>& GetServerKeyRanges();
  /**
   * \brief the template of a callback
   */
  using Callback = std::function<void()>;
  /**
   * \brief Register a callback to the system which is called after Finalize()
   *
   * The following codes are equal
   * \code {cpp}
   * RegisterExitCallback(cb);
   * Finalize();
   * \endcode
   *
   * \code {cpp}
   * Finalize();
   * cb();
   * \endcode
   * \param cb the callback function
   */
  void RegisterExitCallback(const Callback& cb) {
    exit_callback_ = cb;
  }
  /**
   * \brief convert from a worker rank into a node id
   * \param rank the worker rank
   */
  static inline int WorkerRankToID(int rank) {
    return rank * 2 + 9;
  }
  /**
   * \brief convert from a server rank into a node id
   * \param rank the server rank
   */
  static inline int ServerRankToID(int rank) {
    return rank * 2 + 8;
  }
  /**
   * \brief convert from a node id into a server or worker rank
   * \param id the node id
   */
  static inline int IDtoRank(int id) {
#ifdef _MSC_VER
#undef max
#endif
    return std::max((id - 8) / 2, 0);
  }
  /** \brief Returns the number of worker nodes */
  int num_workers() const { return num_workers_; }
  /** \brief Returns the number of server nodes */
  int num_servers() const { return num_servers_; }
  /** \brief Returns the rank of this node in its group
   *
   * Each worker will have a unique rank within [0, NumWorkers()). So are
   * servers. This function is available only after \ref Start has been called.
   */
  int my_rank() const { return IDtoRank(van_->my_node().id); }

  int preferred_rank() const {return preferred_rank_;}
  /** \brief Returns true if this node is a worker node */
  int is_worker() const { return is_worker_; }
  /** \brief Returns true if this node is a server node. */
  int is_server() const { return is_server_; }
  /** \brief Returns true if this node is a scheduler node. */
  int is_scheduler() const { return is_scheduler_; }

  std::string role_str() const {
    std::string str;
    if (is_worker_) str = "worker";
    if (is_scheduler_) str = "scheduler";
    if (is_server_) str = "server";
    return str;
  }
  /** \brief Returns the verbose level. */
  int verbose() const { return verbose_; }
  /** \brief Return whether this node is a recovery node */
  bool is_recovery() const { return van_->my_node().is_recovery; }
  /**
   * \brief barrier
   * \param node_id the barrier group id
   */
  void Barrier(int customer_id, int node_group);
  /**
   * \brief process a control message, called by van
   * \param the received message
   */
  void Manage(const Message& recv);
  /**
   * \brief update the heartbeat record map
   * \param node_id the \ref Node id
   * \param t the last received heartbeat time
   */
  void UpdateHeartbeat(int node_id, time_t t) {
    std::lock_guard<std::mutex> lk(heartbeat_mu_);
    heartbeats_[node_id] = t;
  }
  /**
   * \brief get node ids that haven't reported heartbeats for over t seconds
   * \param t timeout in sec
   */
  std::vector<int> GetDeadNodes(int t = 60);

 private:
  Postoffice();
  ~Postoffice() { delete van_; }

<<<<<<< HEAD
  static Postoffice* po_server_;
  static Postoffice* po_scheduler_;
  static Postoffice* po_worker_;
  static std::mutex singleton_mu_;

=======
  void Start(int customer_id, const char* argv0, const bool do_barrier);
>>>>>>> 50e4f51d
  void InitEnvironment();
  Van* van_;
  mutable std::mutex mu_;
  // app_id -> (customer_id -> customer pointer)
  std::unordered_map<int, std::unordered_map<int, Customer*>> customers_;
  std::unordered_map<int, std::vector<int>> node_ids_;
  std::mutex server_key_ranges_mu_;
  std::vector<Range> server_key_ranges_;
  bool is_worker_, is_server_, is_scheduler_;
  int num_servers_, num_workers_;

  // a hint for preferred rank
  int preferred_rank_;
  std::unordered_map<int, std::unordered_map<int, bool> > barrier_done_;
  int verbose_;
  std::mutex barrier_mu_;
  std::condition_variable barrier_cond_;
  std::mutex heartbeat_mu_;
  std::mutex start_mu_;
  int init_stage_ = 0;
  std::unordered_map<int, time_t> heartbeats_;
  Callback exit_callback_;
  /** \brief Holding a shared_ptr to prevent it from being destructed too early */
  std::shared_ptr<Environment> env_ref_;
  time_t start_time_;
  DISALLOW_COPY_AND_ASSIGN(Postoffice);
};

/** \brief verbose log */
#define PS_VLOG(x) LOG_IF(INFO, x <= Postoffice::Get()->verbose())
}  // namespace ps
#endif  // PS_INTERNAL_POSTOFFICE_H_<|MERGE_RESOLUTION|>--- conflicted
+++ resolved
@@ -60,12 +60,7 @@
       the scheduler. If the rank is non-negative, the preferred rank will be assigned accordingly.
    * \param do_barrier whether to block until every nodes are started.
    */
-<<<<<<< HEAD
-  void Start(int customer_id, const char* argv0, const bool do_barrier,
-             const Node::Role role);
-=======
-  void StartWithRank(int customer_id, int preferred_rank, const char* argv0, const bool do_barrier);
->>>>>>> 50e4f51d
+  void Start(int customer_id, const Node::Role role, int rank, const bool do_barrier, const char* argv0);
   /**
    * \brief terminate the system
    *
@@ -209,15 +204,11 @@
   Postoffice();
   ~Postoffice() { delete van_; }
 
-<<<<<<< HEAD
   static Postoffice* po_server_;
   static Postoffice* po_scheduler_;
   static Postoffice* po_worker_;
   static std::mutex singleton_mu_;
 
-=======
-  void Start(int customer_id, const char* argv0, const bool do_barrier);
->>>>>>> 50e4f51d
   void InitEnvironment();
   Van* van_;
   mutable std::mutex mu_;
