--- conflicted
+++ resolved
@@ -83,40 +83,7 @@
     using namespace std::placeholders;
     slicer_ = std::bind(&KVWorker<Val>::DefaultSlicer, this, _1, _2, _3);
     obj_ = new Customer(app_id, customer_id, std::bind(&KVWorker<Val>::Process, this, _1));
-<<<<<<< HEAD
-#ifdef USE_PROFILING
     is_worker_zpull_ = GetEnv("DMLC_ENABLE_RDMA", 0) || GetEnv("DMLC_ENABLE_UCX", 0);
-    if (is_worker_zpull_) LOG(INFO) << "Enable worker zero-copy pull";
-
-    const char *val = Environment::Get()->find("ENABLE_PROFILING");
-    is_profiling_ = val? atoi(val) : false;
-    if (is_profiling_) {
-      LOG(INFO) << "KVapp: Enable Profiling.";
-      std::string sysvar = "";
-      if (getenv("PROFILE_PATH")!=nullptr)
-          sysvar = std::string(getenv("PROFILE_PATH"));
-
-      std::chrono::microseconds ms = std::chrono::duration_cast< std::chrono::microseconds >(std::chrono::system_clock::now().time_since_epoch());
-      std::stringstream temp_stream;
-      std::string ts_string;
-      temp_stream << ms.count();
-      temp_stream >> ts_string;
-      if (sysvar.length()==0) {
-          fout.open("pslite_profile_kvapp_worker_" + ts_string, std::fstream::out);
-          LOG(INFO) << "output file name as pslite_profile";
-      }
-      else {
-          fout.open(sysvar + "_kvapp_worker", std::fstream::out);
-          LOG(INFO) << "output file at " << sysvar;
-      }
-=======
-    auto val = Environment::Get()->find("DMLC_ENABLE_RDMA");
-    if (val == nullptr || std::string(val) == "0" || std::string(val) == "zmq") {
-      is_worker_zpull_ = false;
-    } else {
-      is_worker_zpull_ = true;
->>>>>>> 51f7248d
-    }
     if (is_worker_zpull_) PS_VLOG(1) << "Enable worker zero-copy pull";
   }
 
