/*!
 *  Copyright (c) 2015 by Contributors
 * @file   ps.h
 * \brief  The parameter server interface
 */
#ifndef PS_PS_H_
#define PS_PS_H_
/** \brief basic setups in ps */
#include "ps/base.h"
/** \brief communicating with a pair of (int, string). */
#include "ps/simple_app.h"
/** \brief communcating with a list of key-value paris. */
#include "ps/kv_app.h"
namespace ps {
/** \brief Returns the number of worker nodes */
inline int NumWorkers() { return Postoffice::Get()->num_workers(); }
/** \brief Returns the number of server nodes */
inline int NumServers() { return Postoffice::Get()->num_servers(); }

/** \brief Returns true if this node is a server node. */
inline bool IsServer() { return Postoffice::Get()->is_server(); }
/** \brief Returns true if this node is a scheduler node. */
inline bool IsScheduler() { return Postoffice::Get()->is_scheduler(); }
/** \brief Returns the rank of this node in its group
 *
 * Each worker will have a unique rank within [0, NumWorkers()). So are
 * servers. This function is available only after \ref Start has been called.
 */
inline int MyRank() { return Postoffice::Get()->my_rank(); }
/**
 * \brief start the system
 *
 * This function will block until every nodes are started.
 * \param argv0 the program name, used for logging
 */
<<<<<<< HEAD
inline Node::Role GetRole(const std::string role_str) {
  Node::Role role = Node::SCHEDULER;
  if (role_str == "worker") {
    role = Node::WORKER;
  } else if (role_str == "server") {
    role = Node::SERVER;
  } else if (role_str == "scheduler") {
    role = Node::SCHEDULER;
  } else if (role_str == "joint") {
    role = Node::JOINT;
  } else {
    CHECK(false) << "Unexpected role: " << role_str;
  }
  return role;
}

inline void StartPS(int customer_id, Node::Role role, bool async = false, const char *argv0 = nullptr) {
  if (role == Node::WORKER) {
    Postoffice::GetWorker()->Start(customer_id, argv0, !async, role);
  } else if (role == Node::SERVER || role == Node::SCHEDULER) {
    Postoffice::GetServer()->Start(customer_id, argv0, !async, role);
  } else {
    // Joint PS: one worker, one server
    std::thread thread_s(StartPS, customer_id, Node::SERVER, async, nullptr);
    LOG(INFO) << "Postoffice server started.";

    std::thread thread_w(StartPS, customer_id, Node::WORKER, async, nullptr);
    LOG(INFO) << "Postoffice worker started.";

    thread_s.join();
    thread_w.join();
  }
}

=======
inline void Start(int customer_id, const char *argv0 = nullptr) {
  Postoffice::Get()->StartWithRank(customer_id, -1, argv0, true);
}
/**
 * \brief start the system
 *
 * This function will NOT block.
 * \param argv0 the program name, used for logging
 */
inline void StartAsync(int customer_id, const char *argv0 = nullptr) {
  Postoffice::Get()->StartWithRank(customer_id, -1, argv0, false);
}

/**
 * \brief start the system
 *
 * This function will NOT block.
 * \param customer_id the customer id
 * \param preferred_rank the preferred rank. -1 means no preference and the rank will be assigned by
          the scheduler. If the rank is non-negative, the preferred rank will be assigned accordingly.
 * \param argv0 the program name, used for logging
 */
inline void StartAsyncWithRank(int customer_id, int preferred_rank, const char *argv0 = nullptr) {
  Postoffice::Get()->StartWithRank(customer_id, preferred_rank, argv0, false);
}

>>>>>>> 50e4f51d
/**
 * \brief terminate the system
 *
 * All nodes should call this function before existing.
 * \param do_barrier whether to block until every node is finalized, default true.
 */
inline void Finalize(int customer_id, Node::Role role, const bool do_barrier = true) {
  if (role == Node::WORKER) {
    Postoffice::GetWorker()->Finalize(customer_id, do_barrier);
  } else if (role == Node::SERVER || role == Node::SCHEDULER) {
    Postoffice::GetServer()->Finalize(customer_id, do_barrier);
  } else {
    // Joint PS: one worker, one server
    std::thread thread_s(&Postoffice::Finalize, Postoffice::GetServer(), customer_id, do_barrier);
    LOG(INFO) << "Finalize Postoffice server.";

    std::thread thread_w(&Postoffice::Finalize, Postoffice::GetWorker(), customer_id, do_barrier);
    LOG(INFO) << "Finalize Postoffice worker.";

    thread_s.join();
    thread_w.join();
  }
}
/**
 * \brief Register a callback to the system which is called after Finalize()
 *
 * The following codes are equal
 * \code {cpp}
 * RegisterExitCallback(cb);
 * Finalize();
 * \endcode
 *
 * \code {cpp}
 * Finalize();
 * cb();
 * \endcode
 * \param cb the callback function
 */
inline void RegisterExitCallback(const std::function<void()> &cb) {
  Postoffice::Get()->RegisterExitCallback(cb);
}

}  // namespace ps
#endif  // PS_PS_H_<|MERGE_RESOLUTION|>--- conflicted
+++ resolved
@@ -33,7 +33,7 @@
  * This function will block until every nodes are started.
  * \param argv0 the program name, used for logging
  */
-<<<<<<< HEAD
+
 inline Node::Role GetRole(const std::string role_str) {
   Node::Role role = Node::SCHEDULER;
   if (role_str == "worker") {
@@ -49,39 +49,6 @@
   }
   return role;
 }
-
-inline void StartPS(int customer_id, Node::Role role, bool async = false, const char *argv0 = nullptr) {
-  if (role == Node::WORKER) {
-    Postoffice::GetWorker()->Start(customer_id, argv0, !async, role);
-  } else if (role == Node::SERVER || role == Node::SCHEDULER) {
-    Postoffice::GetServer()->Start(customer_id, argv0, !async, role);
-  } else {
-    // Joint PS: one worker, one server
-    std::thread thread_s(StartPS, customer_id, Node::SERVER, async, nullptr);
-    LOG(INFO) << "Postoffice server started.";
-
-    std::thread thread_w(StartPS, customer_id, Node::WORKER, async, nullptr);
-    LOG(INFO) << "Postoffice worker started.";
-
-    thread_s.join();
-    thread_w.join();
-  }
-}
-
-=======
-inline void Start(int customer_id, const char *argv0 = nullptr) {
-  Postoffice::Get()->StartWithRank(customer_id, -1, argv0, true);
-}
-/**
- * \brief start the system
- *
- * This function will NOT block.
- * \param argv0 the program name, used for logging
- */
-inline void StartAsync(int customer_id, const char *argv0 = nullptr) {
-  Postoffice::Get()->StartWithRank(customer_id, -1, argv0, false);
-}
-
 /**
  * \brief start the system
  *
@@ -91,11 +58,24 @@
           the scheduler. If the rank is non-negative, the preferred rank will be assigned accordingly.
  * \param argv0 the program name, used for logging
  */
-inline void StartAsyncWithRank(int customer_id, int preferred_rank, const char *argv0 = nullptr) {
-  Postoffice::Get()->StartWithRank(customer_id, preferred_rank, argv0, false);
+inline void StartPS(int customer_id, Node::Role role, int rank, bool do_barrier, const char *argv0 = nullptr) {
+  if (role == Node::WORKER) {
+    Postoffice::GetWorker()->Start(customer_id, role, rank, do_barrier, argv0);
+  } else if (role == Node::SERVER || role == Node::SCHEDULER) {
+    Postoffice::GetServer()->Start(customer_id, role, rank, do_barrier, argv0);
+  } else {
+    // Joint PS: one worker, one server
+    std::thread thread_s(StartPS, customer_id, Node::SERVER, rank, do_barrier, argv0);
+    LOG(INFO) << "Postoffice server started.";
+
+    std::thread thread_w(StartPS, customer_id, Node::WORKER, rank, do_barrier, argv0);
+    LOG(INFO) << "Postoffice worker started.";
+
+    thread_s.join();
+    thread_w.join();
+  }
 }
 
->>>>>>> 50e4f51d
 /**
  * \brief terminate the system
  *
