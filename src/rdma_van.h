--- conflicted
+++ resolved
@@ -366,7 +366,6 @@
     CHECK_NE(endpoints_.find(remote_id), endpoints_.end());
     Endpoint *endpoint = endpoints_[remote_id].get();
 
-<<<<<<< HEAD
     CHECK_NE(endpoints_.find(remote_id), endpoints_.end());
     Endpoint *endpoint = endpoints_[remote_id].get();
     MessageBuffer *msg_buf = new MessageBuffer();
@@ -376,46 +375,9 @@
     size_t total_len = meta_len + data_len;
     CHECK(meta_len);
 
-    // prepare memory
-    if (msg.meta.simple_app || !msg.meta.control.empty()){ // simple_app or control message
-      msg_buf->inline_len = total_len;
-      msg_buf->inline_buf = mempool_->Alloc(total_len);
-      PackMeta(msg.meta, &(msg_buf->inline_buf), &meta_len);
-      char *cur = msg_buf->inline_buf + meta_len;
-      for (auto &sa : msg.data) {
-        size_t seg_len = sa.size();
-        memcpy(cur, sa.data(), seg_len);
-        cur += seg_len;
-      }
-    } else { // data message
-      msg_buf->inline_len = meta_len;
-      msg_buf->inline_buf = mempool_->Alloc(meta_len);
-      msg_buf->data = msg.data;
-      PackMeta(msg.meta, &(msg_buf->inline_buf), &meta_len);
-      if (!is_server_ && !is_local_[remote_id]) { // worker, send to non-local servers
-        for (auto &sa : msg_buf->data) {
-          if (sa.size()) {
-            auto search_map_iterator = memory_mr_map.find(sa.data());
-            CHECK_NE(search_map_iterator, memory_mr_map.end()) << "not registered memory region";
-            MRPtr ptr(search_map_iterator->second, [](struct ibv_mr *mr) {});
-            CHECK(ptr.get()) << strerror(errno);
-            msg_buf->mrs.push_back(std::make_pair(std::move(ptr), sa.size()));
-          }
-        }
-      }
-    }
-=======
-    PBMeta meta;
-    PackMetaPB(msg.meta, &meta);
-    MessageBuffer *msg_buf = new MessageBuffer();
-    
-    size_t meta_len = meta.ByteSize();
-    size_t total_len = meta_len + msg.meta.data_size;
->>>>>>> b0fccf4d
-
-    msg_buf->inline_len = meta_len;
-    msg_buf->inline_buf = mempool_->Alloc(meta_len);
-    meta.SerializeToArray(msg_buf->inline_buf, meta_len);
+    msg_buf->inline_len = total_len;
+    msg_buf->inline_buf = mempool_->Alloc(total_len);
+    PackMeta(msg.meta, &(msg_buf->inline_buf), &meta_len);
     msg_buf->data = msg.data;
 
     auto trans = endpoint.GetTransport();
