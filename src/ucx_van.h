//  Copyright (C) Mellanox Technologies Ltd. 2020. All Rights Reserved.
//
// Licensed under the Apache License, Version 2.0 (the "License");
// you may not use this file except in compliance with the License.
// You may obtain a copy of the License at
//
//     http://www.apache.org/licenses/LICENSE-2.0
//
// Unless required by applicable law or agreed to in writing, software
// distributed under the License is distributed on an "AS IS" BASIS,
// WITHOUT WARRANTIES OR CONDITIONS OF ANY KIND, either express or implied.
// See the License for the specific language governing permissions and
// limitations under the License.
// =============================================================================

#ifndef PS_UCX_VAN_H_
#define PS_UCX_VAN_H_

#ifdef DMLC_USE_UCX

#include <ucp/api/ucp.h>
#include <netdb.h>
#include <queue>
#include <set>

#if DMLC_USE_CUDA
#include <cuda_runtime.h>
#endif

namespace ps {

std::mutex g_log_mutex;

#define CHECK_STATUS(_status) CHECK((_status) == UCS_OK)

#define UCX_LOG_BASE(_prio, _my_node, _x) \
 do { \
   if (_prio <= Postoffice::Get()->verbose()) { \
     std::lock_guard<std::mutex> lock(g_log_mutex); \
     LOG(INFO) << (_my_node)->ShortDebugString() << " " << _x; \
   } \
 } while(0)

#define UCX_LOG(_prio, _x) UCX_LOG_BASE(_prio, &my_node_, _x)
#define UCX_LOGE(_prio, _x) UCX_LOG_BASE(_prio, my_node_, _x)

#define UCX_REQUEST_FREE(_req) \
  do { \
    (_req)->data.buffer   = nullptr; \
    (_req)->data.raw_meta = nullptr; \
    (_req)->completed     = false; \
    ucp_request_free(_req); \
  } while(0)

enum class Tags : uint64_t {
  UCX_TAG_META = 0,
  UCX_TAG_DATA = 1ULL << 63,
  UCX_TAG_MASK = 1ULL << 63
};

const int UCX_OPTION_META = -1;
const int UCX_OPTION_DATA = -2;
const int MAX_SID_COUNT = 1 << 31;

class UCXVan;
class UCXContext;

struct UCXBuffer {
  char       *raw_meta;
  char       *buffer;
  int        sender;
};

struct UCXRequest {
  UCXContext *ctx;
  bool       completed;
  UCXBuffer  data;
};

struct UCXAddress {
  UCXAddress() : address(nullptr), length(0), external(false) {}
  UCXAddress (char *addr, size_t len, bool ext) :
    address(addr), length(len), external(ext) {}
  char       *address;
  size_t     length;
  bool       external;
};

struct UCXEp {
  UCXEp() : ep(nullptr), id(-1), connected(false), remote_addr(nullptr) {}
  UCXEp(ucp_ep_h ep, uint64_t node_id) : ep(ep), id(node_id), connected(false),
                                         remote_addr(nullptr) {}
  ucp_ep_h                ep;
  uint64_t                id;
  bool                    connected;
  std::condition_variable cv;
  std::mutex              mu;
  struct addrinfo         *remote_addr;
};

class UCXEndpointsPool {
public:
  UCXEndpointsPool() {
      errh_enable_   = GetEnv("BYTEPS_UCX_ERRH_ENABLE", 1);
      reconnect_tmo_ = GetEnv("BYTEPS_UCX_RECONNECT_TMO", 1000);
  }

  void Init(ucp_worker_h worker, Node *node) {
    worker_  = worker;
    my_node_ = node;
    CHECK_STATUS(ucp_worker_set_am_handler(worker_, UCX_AM_NODE_INFO_REQ,
                                           AmRxNodeInfoReq, this,
                                           UCP_AM_FLAG_WHOLE_MSG));
    CHECK_STATUS(ucp_worker_set_am_handler(worker_, UCX_AM_NODE_INFO_REPLY,
                                           AmRxNodeInfoReply, this,
                                           UCP_AM_FLAG_WHOLE_MSG));
  }

  void Create(const Node &node) {
    if (client_eps_.find(EpId(node.id, node.dev_ids[0])) != client_eps_.end()) {
      // Either duplicate conn request or ep is already connected by peer request
      UCX_LOGE(1, "ep create, exist for node " << node.id);
      return;
    }

    UCXEp *ucx_ep;

    for (int i = 0; i < node.num_ports; ++i) {
      UCX_LOGE(1, "ep create TO: id " << node.id << ", hn " << node.hostname <<
               ", port " << node.ports[i] << ", device id " << node.dev_ids[i]);

      struct addrinfo *remote_addr;
      CHECK_EQ(getaddrinfo(node.hostname.c_str(), std::to_string(node.ports[i]).c_str(),
                  nullptr, &remote_addr),
               0);

      std::lock_guard<std::mutex> lock(mu_);
      int dev_id          = node.dev_ids[i];
      uint64_t id         = EpId(node.id, dev_id);
      client_eps_[id]     = std::make_unique<UCXEp>(nullptr, id);
      ucx_ep              = client_eps_[id].get();
      ucx_ep->remote_addr = remote_addr;

      Create(ucx_ep);
    }

    for (auto &it : client_eps_) {
      if (NodeId(it.first) == node.id) {
        ucx_ep = it.second.get();
        std::unique_lock<std::mutex> lk(ucx_ep->mu);
        ucx_ep->cv.wait(lk, [ucx_ep] { return ucx_ep->connected; } );
      }
    }

    UCX_LOGE(1, "ep create: connected to all ports of " << node.id);
  }

  void Create(UCXEp *ucx_ep) {
    CHECK_EQ(ucx_ep->connected, false);

    ucp_ep_params_t ep_params;
    ep_params.field_mask        = UCP_EP_PARAM_FIELD_FLAGS |
                                  UCP_EP_PARAM_FIELD_SOCK_ADDR;
    ep_params.flags             = UCP_EP_PARAMS_FLAGS_CLIENT_SERVER;
    ep_params.sockaddr.addr     = ucx_ep->remote_addr->ai_addr;
    ep_params.sockaddr.addrlen  = ucx_ep->remote_addr->ai_addrlen;
    if (errh_enable_) {
      ep_params.field_mask     |= UCP_EP_PARAM_FIELD_ERR_HANDLER |
                                  UCP_EP_PARAM_FIELD_ERR_HANDLING_MODE;
      ep_params.err_handler.cb  = ErrorHandlerCb;
      ep_params.err_handler.arg = this;
      ep_params.err_mode        = UCP_ERR_HANDLING_MODE_PEER;
    }

    ucs_status_t status = ucp_ep_create(worker_, &ep_params, &ucx_ep->ep);
    CHECK_STATUS(status) << "ucp_ep_create failed: " << ucs_status_string(status);

    UCX_LOGE(1, "ep created " << ucx_ep->ep << " id: " << ucx_ep->id);

    // UCX ep creation is a non-blocking routine. Exchange ep ids to ensure the
    // connection is setup and ready for use.
    ucs_status_ptr_t req = ucp_am_send_nb(ucx_ep->ep, UCX_AM_NODE_INFO_REQ, &ucx_ep->id,
                                          sizeof(ucx_ep->id), ucp_dt_make_contig(1),
                                          AmReqCompletedCb, UCP_AM_SEND_REPLY);
    if (UCS_PTR_IS_PTR(req)) {
      ucp_request_free(req);
    } else {
      CHECK(!UCS_PTR_IS_ERR(req)) << "failed to send node info";
    }
  }

  void Create(ucp_conn_request_h conn_request) {
    ucp_ep_params_t ep_params;
    ep_params.field_mask        = UCP_EP_PARAM_FIELD_CONN_REQUEST;
    ep_params.err_handler.cb    = ErrorHandlerCb;
    ep_params.err_handler.arg   = this;
    ep_params.conn_request      = conn_request;
    if (errh_enable_) {
      ep_params.field_mask     |= UCP_EP_PARAM_FIELD_ERR_HANDLER;
      ep_params.err_handler.cb  = ErrorHandlerCb;
      ep_params.err_handler.arg = this;
    }

    ucp_ep_h ep;
    ucs_status_t status = ucp_ep_create(worker_, &ep_params, &ep);
    CHECK_STATUS(status) << "failed to create ep by request " << ucs_status_string(status);
    UCX_LOGE(1, "ep created by request: " << ep);
    // Wait for node id to arrive in AmRxNodeInfo, then add to the server_eps set
  }

  void Cleanup() {
    mu_.lock();
    for (auto& it : client_eps_) {
      UCX_LOGE(1, "ep close in cleanup: " << it.first << "|"  << it.second->ep);
      CloseEp(it.second->ep);
    }

    for (auto& it : server_eps_) {
      UCX_LOGE(1, "ep close in cleanup: " << it->ep);
      CloseEp(it->ep);
    }
    mu_.unlock();

    UCX_LOGE(1, "ep close all, active reqs: " << close_ep_reqs_.size());
    while (!close_ep_reqs_.empty()) {
      ucp_worker_progress(worker_);
      ucs_status_t status = ucp_request_check_status(close_ep_reqs_.front());
      if (status != UCS_INPROGRESS) {
          ucp_request_free(close_ep_reqs_.front());
          close_ep_reqs_.pop();
      }
    }
  }

  ucp_ep_h Find(int node_id, int dev_id) {
    std::lock_guard<std::mutex> lock(mu_);
    auto it = client_eps_.find(EpId(node_id, dev_id));
    if (it == client_eps_.end()) {
      return nullptr;
    }

    return (it->second->connected) ? it->second->ep : nullptr;
  }

 private:
  void CloseEp(ucp_ep_h ep) {
    void *req = ucp_ep_close_nb(ep, UCP_EP_CLOSE_MODE_FLUSH);
    if (UCS_PTR_IS_PTR(req)) {
      close_ep_reqs_.push(req);
    } else {
      ucs_status_t status = UCS_PTR_STATUS(req);
      if ((status != UCS_OK) && (status != UCS_ERR_ENDPOINT_TIMEOUT)) {
        LOG(ERROR) << "failed to close ep: " << ep << "("
                   << ucs_status_string(status) << ")";
      }
    }

    UCX_LOGE(2, "close ep " << ep << " with req " << req);
  }

  void ErrorHandler(ucp_ep_h ep)
  {
    mu_.lock();
    auto client_check = [ep](const auto &mo) {return mo.second->ep == ep;};
    auto client_it    = std::find_if(client_eps_.begin(), client_eps_.end(),
                                     client_check);
    if (client_it != client_eps_.end()) {
      UCXEp *uep = client_it->second.get();
      if (!uep->connected) {
        uep->ep = nullptr;
        std::this_thread::sleep_for(std::chrono::milliseconds(reconnect_tmo_));
        Create(uep);
        UCX_LOGE(1, "ep close errh: " << ep << "|" << client_it->first
                 << " Reconnect, close reqs " << close_ep_reqs_.size());
      } else {
        UCX_LOGE(1, "ep close errh: " << ep << "|" << client_it->first
                 << " peer failure");
        client_eps_.erase(client_it);
      }
    } else {
      auto server_check = [ep](const auto &mo) {return mo->ep == ep;};
      auto server_it    = std::find_if(server_eps_.begin(), server_eps_.end(),
                                       server_check);
      // ep may not be present in the set if ep id is not arrived yet (see AmRxNodeInfoReq)
      if (server_it != server_eps_.end()) {
        server_eps_.erase(server_it);
      }
      UCX_LOGE(1, "ep close errh: " << ep);
    }
    mu_.unlock();
    CloseEp(ep);
  }

  uint64_t EpId(int node_id, int dev_id) {
    return ((uint64_t)node_id << 32) | std::max(0, dev_id);
  }

  int NodeId(uint64_t ep_id) {
      return ep_id >> 32;
  }

  // UCX callbacks
  static void ErrorHandlerCb(void *arg, ucp_ep_h ep, ucs_status_t status)
  {
    UCXEndpointsPool *p = reinterpret_cast<UCXEndpointsPool*>(arg);
    UCX_LOG_BASE(1, p->my_node_, "ERRH ep " << ep << ": " << ucs_status_string(status));
    p->ErrorHandler(ep);
  }

  static void AmReqCompletedCb(void *request, ucs_status_t status)
  {
    CHECK_STATUS(status) << "node info send failed: " << ucs_status_string(status);
  }

  static ucs_status_t AmRxNodeInfoReq(void *arg, void *data, size_t length,
                                      ucp_ep_h reply_ep, unsigned flags)
  {
    CHECK_EQ(length, sizeof(uint64_t)) << "length " << length;
    CHECK(reply_ep);
    UCXEndpointsPool *p = reinterpret_cast<UCXEndpointsPool*>(arg);
    uint64_t id         = *(reinterpret_cast<uint64_t*>(data));

    UCX_LOG_BASE(1, p->my_node_, "ep create, got AM id " << id << " my id "
                 << p->my_node_->id <<", save " << reply_ep);

    const auto se = p->server_eps_.emplace(std::make_unique<UCXEp>(reply_ep, id));
    UCXEp *e = se.first->get();

    // Send reply to the peer, so it can set its ep to connected state
    ucs_status_ptr_t req = ucp_am_send_nb(reply_ep, UCX_AM_NODE_INFO_REPLY,
                                          &e->id, sizeof(e->id),
                                          ucp_dt_make_contig(1), AmReqCompletedCb,
                                          UCP_AM_SEND_REPLY);
    if (UCS_PTR_IS_PTR(req)) {
      ucp_request_free(req);
    } else {
      CHECK(!UCS_PTR_IS_ERR(req)) << "failed to send node info";
    }

    return UCS_OK;
  }

  static ucs_status_t AmRxNodeInfoReply(void *arg, void *data, size_t length,
                                        ucp_ep_h reply_ep, unsigned flags)
  {
    CHECK_EQ(length, sizeof(uint64_t)) << "length " << length;
    UCXEndpointsPool *p = reinterpret_cast<UCXEndpointsPool*>(arg);
    uint64_t id         = *(reinterpret_cast<uint64_t*>(data));

    UCX_LOG_BASE(1, p->my_node_, "ep create, got AM REPLY node id " << id
                 << " ep " << reply_ep << " eps size " << p->client_eps_.size());
    for(auto it = p->client_eps_.begin(); it != p->client_eps_.end(); ++it)
    {
        UCX_LOG_BASE(1, p->my_node_, "Key " << it->first );
    }

    std::lock_guard<std::mutex> lock(p->mu_);
    auto e = p->client_eps_.find(id);
    CHECK_NE(e, p->client_eps_.end());
    freeaddrinfo(e->second->remote_addr);

    {
      std::lock_guard<std::mutex> lk(e->second->mu);
      e->second->connected = true;
    }
    e->second->cv.notify_one();

    return UCS_OK;
  }

  typedef std::unordered_map<int, std::unique_ptr<UCXEp>> UCXEps;

  static const int                                     UCX_AM_NODE_INFO_REQ   = 0;
  static const int                                     UCX_AM_NODE_INFO_REPLY = 1;
  std::unordered_map<uint64_t, std::unique_ptr<UCXEp>> client_eps_;
  std::unordered_set<std::unique_ptr<UCXEp>>           server_eps_;
  std::queue<void*>                                    close_ep_reqs_;
  std::mutex                                           mu_;
  ucp_worker_h                                         worker_;
  Node                                                 *my_node_;
  int                                                  errh_enable_;
  int                                                  reconnect_tmo_;
};

// This class:
// 1. Manages memory allocations/registrations on the server side.
// 2. Finds proper receive buffer for the pulled data on worker (looking for
//    the memory used for push)
class UCXRecvPool {
public:
  UCXRecvPool() {}

  ~UCXRecvPool() {
    for (auto& it : rpool_) {
      for (auto& it2 : it.second) {
        if (!it2.second.external) {
          free(it2.second.address);
        }
      }
    }
  }

  char *GetRxBuffer(uint64_t key, int node_id, size_t size, bool push) {
    if (!push) {
      // Must be receive for pulled data, get the cached address
      std::lock_guard<std::mutex> lock(w_pool_mtx_);
      auto addr = w_pool_.find(key);
      CHECK(addr != w_pool_.end());
      return addr->second;
    }

    if (rpool_.find(key) != rpool_.end()) {
      auto it = rpool_[key].find(node_id);
      if (it != rpool_[key].end()) {
        if (size <= it->second.length) {
          return it->second.address;
        } else {
          // cached buffer is smaller than requested - free it and reallocate
          free(it->second.address);
        }
      }
    }

    char *buf;
    size_t page_size = sysconf(_SC_PAGESIZE);
    int ret          = posix_memalign((void**)&buf, page_size, size);
    CHECK(!ret) << "posix_memalign error: " << strerror(ret);
    CHECK(buf);
    memset(buf, 0, size);
    rpool_[key][node_id] = UCXAddress(buf, size, false);

    return buf;
  }

  void Register(Message &msg) {
    uint64_t key = msg.meta.key;
    int sender   = msg.meta.sender;

    if (rpool_.find(key) != rpool_.end()) {
      auto it = rpool_[key].find(sender);
      if ((it != rpool_[key].end()) && (!it->second.external)) {
        // Found cached buffer allocated by UCX Van, need to free it to avoid
        // memory leak
        free(it->second.address);
      }
    }

    rpool_[key][sender] = UCXAddress(msg.data[1].data(), msg.data[1].size(), true);
  }

  void Push(UCXBuffer &data) {
    recv_buffers_.Push(data);
  }

  void Pop(UCXBuffer *data) {
    recv_buffers_.WaitAndPop(data);
  }

  void PushOrdered(UCXBuffer &data) {
    ordered_recv_buffers_.Push(data);
  }

  void PopOrdered(UCXBuffer *data) {
    ordered_recv_buffers_.WaitAndPop(data);
  }

  void CacheLocalAddress(Key key, char *data) {
    std::lock_guard<std::mutex> lock(w_pool_mtx_);
    w_pool_[key] = data;
  }

private:
  // rx buffer pool: node_id -> buffer
  typedef std::unordered_map<int, UCXAddress>       MemAddresses;
  ThreadsafeQueue<UCXBuffer>                        recv_buffers_;
  ThreadsafeQueue<UCXBuffer>                        ordered_recv_buffers_;
  std::unordered_map<Key, char*>                    w_pool_;
  // rx buffer pool: key -> pool of node_ids
  std::unordered_map<Key, MemAddresses>             rpool_;
  std::mutex                                        w_pool_mtx_;
};

// This class represent UCX communication instance. It maintains UCX context,
// worker and listener objects. Also it manages UCX eps creation/destruction by
// using UCXEndpointsPool class.
class UCXContext {
public:
  UCXContext(UCXRecvPool *rx_pool, int idx) :
    src_dev_idx_(idx), rx_pool_(rx_pool) {}

  void Init(Node *my_node, UCXVan *van) {
    ucp_config_t *config;
    ucs_status_t status = ucp_config_read("PSLITE", NULL, &config);
    CHECK_STATUS(status) << "ucp_config_read failed: " << ucs_status_string(status);

    // Initialize UCX context
    ucp_params_t ctx_params;
    ctx_params.field_mask        = UCP_PARAM_FIELD_FEATURES          |
                                   UCP_PARAM_FIELD_REQUEST_SIZE      |
                                   UCP_PARAM_FIELD_TAG_SENDER_MASK   |
                                   UCP_PARAM_FIELD_REQUEST_INIT      |
                                   UCP_PARAM_FIELD_ESTIMATED_NUM_EPS;
    ctx_params.features          = UCP_FEATURE_TAG | UCP_FEATURE_AM;
    ctx_params.request_size      = sizeof(UCXRequest);
    ctx_params.tag_sender_mask   = 0ul;
    ctx_params.request_init      = RequestInit;
    ctx_params.estimated_num_eps = std::max(GetEnv("DMLC_NUM_WORKER", 0),
                                            GetEnv("DMLC_NUM_SERVER", 0));

    status = ucp_init(&ctx_params, config, &context_);
    ucp_config_release(config);
    CHECK_STATUS(status) << "ucp_init failed: " << ucs_status_string(status);

    // Create UCP worker
    ucp_worker_params_t w_params;
    w_params.field_mask  = UCP_WORKER_PARAM_FIELD_THREAD_MODE;
    w_params.thread_mode = UCS_THREAD_MODE_MULTI;
    status               = ucp_worker_create(context_, &w_params, &worker_);
    CHECK_STATUS(status) << "ucp_worker_create failed: " << ucs_status_string(status);

    // Check that UCX is compiled with multi-thread support
    ucp_worker_attr_t attr;
    attr.field_mask = UCP_WORKER_ATTR_FIELD_THREAD_MODE;
    status          = ucp_worker_query(worker_, &attr);
    CHECK_STATUS(status) << "ucp_worker_query failed: " << ucs_status_string(status);
    CHECK_EQ(attr.thread_mode, UCS_THREAD_MODE_MULTI)
             << "Single threaded UCX is not supported, build UCX with multi-thread support";

    ep_pool_.Init(worker_, my_node);
    my_node_ = my_node;
    van_     = van;
  }

  // Create UCX listener object, so the remote side could connect by the given
  // address.
  void Listen(int port) {
    auto val = Environment::Get()->find("DMLC_NODE_HOST");
    struct sockaddr_in addr = {};
    if (val) {
      UCX_LOGE(1, "binding to DMLC_NODE_HOST: " << std::string(val));
      addr.sin_addr.s_addr = inet_addr(val);
    } else {
      addr.sin_addr.s_addr = INADDR_ANY;
    }
    addr.sin_family = AF_INET;
    addr.sin_port   = htons(port);

    ucp_listener_params_t params;
    params.field_mask       = UCP_LISTENER_PARAM_FIELD_SOCK_ADDR |
                              UCP_LISTENER_PARAM_FIELD_CONN_HANDLER;
    params.sockaddr.addr    = (const struct sockaddr*)&addr;
    params.sockaddr.addrlen = sizeof(addr);
    params.conn_handler.cb  = ConnHandlerCb;
    params.conn_handler.arg = this;
    ucs_status_t status     = ucp_listener_create(worker_, &params, &listener_);
    CHECK_STATUS(status) << "ucp_listener_create failed: " << ucs_status_string(status);

    UCX_LOGE(1, "bound to " << addr.sin_addr.s_addr << " port: " << port);
  }

  void Connect(const Node &node) {
      ep_pool_.Create(node);
  }

  void Poll() {
    ucp_tag_message_h msg;
    ucp_tag_recv_info_t info;
    int cnt = 0;

    // Poll all underlying transports(IB, shm, tcp, etc). Need to take a lock
    // here to avoid interference with recv flow. Progress should not be run
    // while RX thread just completed ucp_tag_recv_nb(), but has not initialized
    // receive request yet (see PostRecvData).
    rx_mu_.lock();
    cnt = ucp_worker_progress(worker_);
    rx_mu_.unlock();
    if (cnt == 0) {
      return;
    }

    // Check whether any meta data or push/pull request arrived
    do {
      // only match the highest bit of tag.
      msg = ucp_tag_probe_nb(worker_,
                             static_cast<ucp_tag_t>(Tags::UCX_TAG_META),
                             static_cast<ucp_tag_t>(Tags::UCX_TAG_MASK),
                             1, &info);
      if (msg != NULL) {
        // some meta data is ready, post a receive to get it
        UCXRequest *meta_req = PostRecvMeta(msg, &info);
        if (meta_req->completed) {
          // meta data received immediately, can post receive for a real
          // data, because it's length is known from meta
          PostRecvData(meta_req);
        }
      }
    } while (msg != NULL);
  }

  ucs_status_ptr_t Send(Message &msg, void *buf, size_t count, ucp_datatype_t dt,
                        Tags tag) {
    int id         = msg.meta.recver;
    int dst_dev_id = msg.meta.dst_dev_id;
    ucp_ep_h ep    = ep_pool_.Find(id, dst_dev_id);
    ucp_tag_t stag = MakeTag(my_node_->id, tag, msg.meta.key);
    ucp_request_param_t send_param;

    UCX_LOGE(2, "Send to ep " << ep  << " (" << id << ", " << dst_dev_id <<")");

    if (ep == nullptr) return UCS_STATUS_PTR(UCS_ERR_NOT_CONNECTED);

    send_param.op_attr_mask = UCP_OP_ATTR_FIELD_CALLBACK;
    if (tag == ps::Tags::UCX_TAG_META) {
        // Initialize completion callback for sending meta data to free the tx
        // buffer. It is not needed for real data, because tx buffer is managed
        // by PS-Lite.
        send_param.op_attr_mask |= UCP_OP_ATTR_FIELD_USER_DATA;
        send_param.cb.send       = TxMetaCompletedCb;
        send_param.user_data     = buf;
    } else {
        CHECK_EQ(tag,  ps::Tags::UCX_TAG_DATA);
        send_param.cb.send       = TxDataCompletedCb;
    }

    return ucp_tag_send_nbx(ep, buf, count, stag, &send_param);
  }

  void Cleanup() {
    ucp_listener_destroy(listener_);
    ucp_worker_destroy(worker_);
    ucp_cleanup(context_);
  }

private:
  /**
   * from the left to the right:
   * 1 bit for UCX_TAG_META/UCX_TAG_DATA
   * 15 bits for the sender node_id
   * 48 bits for the key
   */
  ucp_tag_t MakeTag(int node_id, Tags tag, uint64_t key) {
    ucp_tag_t ret = 0;

    assert(((ucp_tag_t)node_id & 0xFFFFFFFFFFFF8000) == 0);
    ret = (ucp_tag_t)node_id << 48;
    ret &= ~static_cast<uint64_t>(Tags::UCX_TAG_MASK);
    ret |= static_cast<uint64_t>(tag);
    ret |= (key & 0xFFFFFFFFFFFF);

    return ret;
  }

  int NodeIdFromTag(ucp_tag_t tag) {
    tag &= ~static_cast<uint64_t>(Tags::UCX_TAG_MASK);
    return (int)(tag >> 48);
  }

  void PostRecvData(UCXRequest *meta_req) {
    RawMeta *meta = reinterpret_cast<RawMeta*>(meta_req->data.raw_meta);
    int val_len   = meta->val_len;
    if ((val_len == 0) || (meta->option == UCX_OPTION_META)) {
      UCX_LOGE(2, " rx just meta, sender " << meta_req->data.sender
               << " val_len: " << val_len);
      CHECK_EQ(meta_req->data.buffer, nullptr);
      rx_pool_->Push(meta_req->data);
    } else if (meta->option > 0) {
      UCX_LOGE(2, " rx meta with data, data len: " << val_len);
      meta_req->data.buffer = rx_pool_->GetRxBuffer(meta->key, meta_req->data.sender,
                                                    val_len, meta->push);
      memcpy(meta_req->data.buffer, meta_req->data.raw_meta + meta->option, val_len);
      rx_pool_->Push(meta_req->data);
    } else {
      // Add sender id to the tag to ensure message received from the proper node

      char *buf       = rx_pool_->GetRxBuffer(meta->key, meta_req->data.sender,
                                              val_len, meta->push);
      ucp_tag_t tag   = MakeTag(meta_req->data.sender, Tags::UCX_TAG_DATA,
                                meta->key);
      rx_mu_.lock();
      UCXRequest *req = (UCXRequest*)ucp_tag_recv_nb(worker_, buf, val_len,
                                                     ucp_dt_make_contig(1), tag,
                                                     std::numeric_limits<uint64_t>::max(),
                                                     RxDataCompletedCb);
      req->data.raw_meta = meta_req->data.raw_meta;
      req->data.sender   = meta_req->data.sender;
      req->data.buffer   = buf;
      req->ctx           = this;
      UCX_LOGE(2, "rx meta, post recv for data, len " << val_len << ", tag " << tag);
      if (req->completed) {
        rx_pool_->Push(req->data);
        UCX_REQUEST_FREE(req);
      }
      rx_mu_.unlock();
    }
    // if request is not completed in-place, it will be handled
    // in RxDataCompletedCb callback

    UCX_REQUEST_FREE(meta_req); // meta req is not needed anymore
  }

  UCXRequest* PostRecvMeta(ucp_tag_message_h msg, ucp_tag_recv_info_t *info) {
    char *rmeta     = new char[info->length];
    rx_mu_.lock();
    UCXRequest *req = (UCXRequest*)ucp_tag_msg_recv_nb(worker_, rmeta, info->length,
                                                       ucp_dt_make_contig(1), msg,
                                                       RxMetaCompletedCb);
    req->ctx           = this;
    req->data.raw_meta = rmeta;
    req->data.sender   = NodeIdFromTag(info->sender_tag);
    rx_mu_.unlock();
    UCX_LOGE(2, " rx meta, sender " << req->data.sender << " tag "
             << info->sender_tag << " compl " << req->completed);
    return req;
  }

  static void RequestInit(void *request) {
    UCXRequest *req    = reinterpret_cast<UCXRequest*>(request);
    req->data.buffer   = nullptr;
    req->data.raw_meta = nullptr;
    req->completed     = false;
  }

  // UCX Callbacks
  static void ConnHandlerCb(ucp_conn_request_h conn_request, void *arg) {
    UCXContext *ctx = reinterpret_cast<UCXContext*>(arg);
    ctx->ep_pool_.Create(conn_request);
  }

  static void RxMetaCompletedCb(void *request, ucs_status_t status,
                              ucp_tag_recv_info_t *info)
  {
    UCXRequest *req = reinterpret_cast<UCXRequest*>(request);

    CHECK_STATUS(status) << "RxMetaCompletedCb failed with " << ucs_status_string(status);
    req->completed = true;
    if (req->data.raw_meta == nullptr) {
      // immediate completion
      return;
    }
    req->ctx->PostRecvData(req);
  }

  static void RxDataCompletedCb(void *request, ucs_status_t status,
                              ucp_tag_recv_info_t *info)
  {
    UCXRequest *req = reinterpret_cast<UCXRequest*>(request);

    CHECK_STATUS(status) << "RxDataCompletedCb failed with " << ucs_status_string(status);
    req->completed = true;
    if (req->data.buffer == nullptr) {
      // immediate completion
      return;
    }
    req->ctx->rx_pool_->Push(req->data);
    UCX_REQUEST_FREE(req); // can release request back to UCX now
  }

  static void TxMetaCompletedCb(void *request, ucs_status_t status, void *user_data)
  {
    UCXRequest *req = reinterpret_cast<UCXRequest*>(request);

    CHECK_STATUS(status) << "TX meta request completed with " << ucs_status_string(status);

    delete [] user_data;

    UCX_REQUEST_FREE(req);
  }

  static void TxDataCompletedCb(void *request, ucs_status_t status, void *user_data)
  {
    UCXRequest *req = reinterpret_cast<UCXRequest*>(request);

    CHECK_STATUS(status) << "TX request completed with " << ucs_status_string(status);

    UCX_REQUEST_FREE(req);
  }

  UCXEndpointsPool                                  ep_pool_;
  ucp_context_h                                     context_;
  ucp_worker_h                                      worker_;
  ucp_listener_h                                    listener_;
  int                                               src_dev_idx_;
  Node                                              *my_node_;
  UCXVan                                            *van_;
  UCXRecvPool                                       *rx_pool_;
  std::mutex                                        rx_mu_;
};

class UCXVan : public Van {
 public:
<<<<<<< HEAD

  UCXVan(Postoffice* postoffice) : Van(postoffice), postoffice_(postoffice) {
    short_send_thresh_   = GetEnv("BYTEPS_UCX_SHORT_THRESH", 4096);
=======
  UCXVan() {
    setenv("UCX_USE_MT_MUTEX", "y", 0);
    setenv("UCX_IB_NUM_PATHS", "2", 0);
    setenv("UCX_SOCKADDR_CM_ENABLE", "y", 0);
    setenv("UCX_RNDV_THRESH", "8k", 0);
    short_send_thresh_   = GetEnv("BYTEPS_UCX_SHORT_THRESH", 0);
>>>>>>> 4e9252f7
    force_request_order_ = GetEnv("BYTEPS_UCX_FORCE_REQ_ORDER", 0);
  }
  Postoffice* postoffice_;

  ~UCXVan() {
    LOG(INFO) << "~UCXVan";
  }

  virtual std::string GetType() const {
    return std::string("ucx");
  }

 protected:
  void Start(int customer_id, bool standalone) override {
    start_mu_.lock();
    should_stop_ = false;

    rx_pool_.reset(new UCXRecvPool());
    start_mu_.unlock();

    if (!standalone) Van::Start(customer_id, false);
  }

  void Stop() override {
    PS_VLOG(1) << my_node_.ShortDebugString() << " is stopping";
    Van::Stop();
    should_stop_ = true;
    reorder_thread_->join();
    reorder_thread_.reset();
    polling_thread_->join();
    polling_thread_.reset();

    for (const auto& it : contexts_) {
        it.second->Cleanup();
    }

    rx_pool_.reset();
  }

  int Bind(Node &node, int max_retry) override {
    contexts_.reserve(node.num_ports);

    int num_cpu_dev   = GetEnv("DMLC_NUM_CPU_DEV", 1);
    int num_gpu_dev   = GetEnv("DMLC_NUM_GPU_DEV", 0);

    // CHECK_EQ(num_cpu_dev + num_gpu_dev, node.num_ports);
    PS_VLOG(1) << " num_cpu_dev "
      << num_cpu_dev << " num_gpu_dev " << num_gpu_dev
      << " node.num_ports " << node.num_ports;

    std::vector<std::pair<int, int>> devs;
    for (int i = 0; i < num_cpu_dev; ++i) {
      devs.push_back(std::make_pair(CPU, i));
    }
    for (int i = 0; i < num_gpu_dev; ++i) {
      devs.push_back(std::make_pair(GPU, i));
    }

    UCX_LOG(1, "Start/Bind UCX Van, num ports " << node.num_ports);

    // Create separate UCX context for every device. If device is GPU, set the
    // corresponding cuda device before UCX context creation. This way UCX will
    // automatically select the most optimal NICs for using with this device.
    for (int i = 0; i < node.num_ports; ++i) {
      node.dev_types[i] = devs[i].first;
      node.dev_ids[i] = devs[i].second;
      int dev_id = node.dev_ids[i];
      CHECK_GE(dev_id, 0);

#if DMLC_USE_CUDA
      if (node.dev_types[i] == GPU) {
        cudaError_t cerr = cudaSetDevice(dev_id);

        if (cudaSuccess != cerr) {
          LOG(ERROR) << "Failed to set device " << dev_id << ": " << cerr;
        }
      }
#else
      CHECK_NE(node.dev_types[i], GPU) << "Please build with USE_CUDA=1";
#endif
      contexts_[dev_id] = std::make_unique<UCXContext>(rx_pool_.get(), dev_id);
      contexts_[dev_id]->Init(&my_node_, this);
      contexts_[dev_id]->Listen(node.ports[i]);
      UCX_LOG(1, "Create ctx[" << i << "]: dev id " << dev_id << ", port "
              << node.ports[i]);
    }

    polling_thread_.reset(new std::thread(&UCXVan::PollUCX, this));
    reorder_thread_.reset(new std::thread(&UCXVan::ReorderMsg, this));

    return node.ports[0];
  }

  void Connect(const Node &node) override {
    CHECK_NE(node.id, node.kEmpty);
    CHECK_NE(node.port, node.kEmpty);
    CHECK(node.hostname.size());

    // worker doesn't need to connect to the other workers. same for server
    if ((node.role == my_node_.role) && (node.id != my_node_.id)) {
      return;
    }

    // Connect every UCX context to all remote ports (UCX contexts)
    for (auto& it : contexts_) {
      it.second->Connect(node);
    }
  }

  int SendMsg(Message &msg) override {
    int id           = msg.meta.recver;
    int src_dev_id   = msg.meta.src_dev_id;
    msg.meta.option  = 0;
    CHECK_NE(id, Meta::kEmpty);

    msg.meta.option = UCX_OPTION_META;

    if (IsValidPushpull(msg)) {
      if (msg.meta.request) {
        msg.meta.key = DecodeKey(msg.data[0]);
        // sequence id
        std::lock_guard<std::mutex> lk(sid_mtx_);
        int sid             = next_send_sids_[id] % MAX_SID_COUNT;
        next_send_sids_[id] = sid + 1;
        msg.meta.sid        = sid;
      }
      if (IsDataMsg(msg)) {
        msg.meta.val_len = msg.data[1].size();
        msg.meta.option  = UCX_OPTION_DATA;
      } else if (!msg.meta.push && msg.meta.request) {
        // Save pull data address
        CHECK(msg.meta.addr != 0);
        rx_pool_->CacheLocalAddress(msg.meta.key, (char*)msg.meta.addr);
      }
    } else {
<<<<<<< HEAD
      msg.meta.val_len = 0;
=======
     // val_len should be non-zero for pull request.
     msg.meta.val_len = 0;
>>>>>>> 4e9252f7
    }

    int len = SendMeta(src_dev_id, msg);
    // meta only
    if (msg.meta.option == UCX_OPTION_META) {
      return len;
    }
    // meta with data
    if (len == GetPackMetaLen(msg.meta) + msg.meta.val_len) {
      return len + msg.meta.data_size; // No data, or data was bundled with meta
    }
    // data
    CHECK(IsDataMsg(msg));

    ucs_status_ptr_t st = ContextById(src_dev_id)->Send(msg, msg.data[1].data(),
                                                        msg.data[1].size(),
                                                        ucp_dt_make_contig(1),
                                                        ps::Tags::UCX_TAG_DATA);
    if (UCS_PTR_IS_ERR(st)) {
      LOG(ERROR) << "failed to send data: " << ucs_status_string(UCS_PTR_STATUS(st));
      return -1;
    }
    UCX_LOG(2, "send data, len: " << msg.data[1].size() << ", to id " << id);

    return len + msg.meta.data_size;
  }

  int SendMeta(int src_dev_id, Message &msg) {
    char *meta_buf = nullptr;
    void *buf;
    int meta_size, data_size;
    size_t count;
    ucp_datatype_t dt;

    if (IsDataMsg(msg) && (msg.meta.val_len <= short_send_thresh_)) {
      // Bundle data with meta, save meta length in option (for parsing on Server)
      msg.meta.option   = GetPackMetaLen(msg.meta);
      meta_buf          = new char[msg.meta.option + sizeof(ucp_dt_iov_t)*2];
      PackMeta(msg.meta, &meta_buf, &meta_size);
      ucp_dt_iov_t *iov = reinterpret_cast<ucp_dt_iov_t*>(meta_buf + meta_size);
      iov[0].buffer     = meta_buf;
      iov[0].length     = meta_size;
      iov[1].buffer     = msg.data[1].data();
      iov[1].length     = msg.meta.val_len;
      dt                = ucp_dt_make_iov();
      buf               = iov;
      count             = 2;
      data_size         = msg.meta.val_len;
      UCX_LOG(2, "sending meta to id(" << msg.meta.recver << ") with data: "
              << msg.meta.val_len);
    } else {
      PackMeta(msg.meta, &meta_buf, &meta_size);
      dt        = ucp_dt_make_contig(1);
      buf       = meta_buf;
      count     = meta_size;
      data_size = 0;
      UCX_LOG(2, "sending meta to id(" << msg.meta.recver << "), src dev id "
              << src_dev_id);
    }

    UCX_LOG(2, "before Send");
    ucs_status_ptr_t st = ContextById(src_dev_id)->Send(msg, buf, count, dt,
                                                        ps::Tags::UCX_TAG_META);
    UCX_LOG(2, "after Send");
    if (!UCS_PTR_IS_PTR(st)) {
      // Send was completed immediately
      delete[] meta_buf;
      if (UCS_PTR_IS_ERR(st)) {
        LOG(ERROR) << "failed to send meta data: " << ucs_status_string(UCS_PTR_STATUS(st));
        return -1;
      }
    }

    return meta_size + data_size;
  }

  int RecvMsg(Message *msg) override {
    msg->data.clear();
    UCXBuffer buf;
    rx_pool_->PopOrdered(&buf);

    // note size(2d param) is not really used by UnpackMeta
    UnpackMeta(buf.raw_meta, -1, &msg->meta);
    delete [] buf.raw_meta;

    size_t total_len = GetPackMetaLen(msg->meta);
    msg->meta.sender = buf.sender;
    msg->meta.recver = my_node_.id;

    // for pull request, we still need to set the key
    if (!IsValidPushpull(*msg) || (msg->meta.push && !msg->meta.request)) {
      CHECK_EQ(msg->meta.option, UCX_OPTION_META);
      return total_len;
    }

    SArray<char> keys;
    keys.CopyFrom((char*)&msg->meta.key, sizeof(Key));
    msg->data.push_back(keys);

    SArray<char> vals;

    if (!msg->meta.push && msg->meta.request) {
      // pull request - just key and empty vals (kvapp check?)
      msg->data.push_back(vals);
      return total_len + keys.size();
    }

    // Push request or pull response - add data and length
    vals.reset(buf.buffer, msg->meta.val_len, [](void *) {});
    msg->data.push_back(vals);

    SArray<char> lens;
    lens.CopyFrom((char*)(&msg->meta.val_len), sizeof(int));
    msg->data.push_back(lens);

    total_len += keys.size() + vals.size() + lens.size();

    return total_len;
  }

  bool IsPushpullRequest(const RawMeta* raw) {
    CHECK(raw != nullptr);
    auto ctrl = &(raw->control);
    Control::Command cmd = static_cast<Control::Command>(ctrl->cmd);
    if (cmd != Control::EMPTY) return false;
    if (raw->simple_app) return false;
    return raw->request;
  }

  void ReorderMsg() {
    while (!should_stop_.load()) {
      UCXBuffer buf;
      rx_pool_->Pop(&buf);
      RawMeta *raw = (RawMeta*) buf.raw_meta;
      // XXX assume a single reorder thread, so we do not need to acquire mutex
      // std::lock_guard<std::mutex> lk(sid_mtx_);
      if (!IsPushpullRequest(raw) || !force_request_order_) {
        // for non-pushpull messages, we dont check the sid
        rx_pool_->PushOrdered(buf);
        continue;
      }
      int sid = raw->sid;
      CHECK(sid >= 0) << "invalid sid " << sid;
      int sender = buf.sender;
      CHECK(sender >= 0) << "invalid sender " << sender;
      int next_sid = next_recv_sids_[sender];
      // check if this is the next sid
      auto& buffs = recv_sid_buffers_[sender];
      if (sid == next_sid) {
        rx_pool_->PushOrdered(buf);
        // also clears any existing bufs
        int count = 0;
        while (true) {
          next_sid = (next_sid + 1) % MAX_SID_COUNT;
          if (buffs.find(next_sid) != buffs.end()) {
            count++;
            rx_pool_->PushOrdered(buffs[next_sid]);
            buffs.erase(next_sid);
          } else {
            break;
          }
        }
        if (count > 0) PS_VLOG(4) << "out-of-order count = " << count;
        next_recv_sids_[sender] = next_sid;
      } else {
        PS_VLOG(4) << "out-of-order msg arrived. sid=" << sid;
        buffs[sid] = buf;
      }
    }
  }

  void RegisterRecvBuffer(Message &msg) override {
    rx_pool_->Register(msg);
  }

 private:

  UCXContext* ContextById(int id) {
      return contexts_[std::max(0, id)].get();
  }

  bool IsDataMsg(Message &msg) {
    return IsValidPushpull(msg) &&
           ((msg.meta.push && msg.meta.request) ||
           (!msg.meta.push && !msg.meta.request));
  }

  uint64_t DecodeKey(SArray<char> keys) {
    // Just one key is supported now
    CHECK_EQ(keys.size(), 8) << "Wrong key size " << keys.size();
    return *(reinterpret_cast<uint64_t*>(keys.data()));
  }

  void PollUCX() {
   PS_VLOG(2) << "polling " << contexts_.size() << " ucp_contexts";
    while (!should_stop_.load()) {
      for (const auto& it : contexts_) {
        it.second->Poll();
      }
    }
  }

  std::unique_ptr<std::thread>                         polling_thread_;
  std::atomic<bool>                                    should_stop_;
  std::unordered_map<int, std::unique_ptr<UCXContext>> contexts_;
  std::unique_ptr<UCXRecvPool>                         rx_pool_;
  int                                                  short_send_thresh_;
  // send/recv sequence id
  std::unordered_map<int, int>                         next_send_sids_;
  std::unordered_map<int, int>                         next_recv_sids_;
  std::mutex                                           sid_mtx_;
  // buffers for message whose callback is invoked early
  std::unordered_map<int, std::unordered_map<int, UCXBuffer>> recv_sid_buffers_;
  ThreadsafeQueue<UCXBuffer>                           ordered_recv_buffers_;
  std::unique_ptr<std::thread>                         reorder_thread_;
  int                                                  force_request_order_;
};  // class UCXVan

};  // namespace ps

#endif  // DMLC_USE_UCX
#endif  // PS_UCX_VAN_H_<|MERGE_RESOLUTION|>--- conflicted
+++ resolved
@@ -788,20 +788,12 @@
 
 class UCXVan : public Van {
  public:
-<<<<<<< HEAD
 
   UCXVan(Postoffice* postoffice) : Van(postoffice), postoffice_(postoffice) {
-    short_send_thresh_   = GetEnv("BYTEPS_UCX_SHORT_THRESH", 4096);
-=======
-  UCXVan() {
-    setenv("UCX_USE_MT_MUTEX", "y", 0);
-    setenv("UCX_IB_NUM_PATHS", "2", 0);
-    setenv("UCX_SOCKADDR_CM_ENABLE", "y", 0);
-    setenv("UCX_RNDV_THRESH", "8k", 0);
     short_send_thresh_   = GetEnv("BYTEPS_UCX_SHORT_THRESH", 0);
->>>>>>> 4e9252f7
     force_request_order_ = GetEnv("BYTEPS_UCX_FORCE_REQ_ORDER", 0);
   }
+
   Postoffice* postoffice_;
 
   ~UCXVan() {
@@ -935,12 +927,8 @@
         rx_pool_->CacheLocalAddress(msg.meta.key, (char*)msg.meta.addr);
       }
     } else {
-<<<<<<< HEAD
-      msg.meta.val_len = 0;
-=======
      // val_len should be non-zero for pull request.
      msg.meta.val_len = 0;
->>>>>>> 4e9252f7
     }
 
     int len = SendMeta(src_dev_id, msg);
