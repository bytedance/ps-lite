/**
 *  Copyright (c) 2015 by Contributors
 */

#include <chrono>
#include <thread>
#include <fstream>
#include <string.h>
#include <sstream>

#include "ps/base.h"
#include "ps/internal/customer.h"
#include "ps/internal/postoffice.h"
#include "ps/internal/van.h"
#include "ps/sarray.h"

#include "./meta.h"
#include "./network_utils.h"
#include "./rdma_van.h"
#include "./fabric_van.h"
#include "./resender.h"
#include "./zmq_van.h"
#define USE_PROFILING

namespace ps {

// interval in second between to heartbeast signals. 0 means no heartbeat.
// don't send heartbeast in default. because if the scheduler received a
// heartbeart signal from a node before connected to that node, then it could be
// problem.
static const int kDefaultHeartbeatInterval = 0;
#ifdef USE_PROFILING
std::fstream fout_;
#endif

bool is_van_profiling_;
Van *Van::Create(const std::string &type) {
#ifdef USE_PROFILING
  const char *val;
  val = Environment::Get()->find("ENABLE_PROFILING");
  is_van_profiling_ = val? atoi(val) : false;
  if (is_van_profiling_) {
    LOG(INFO) << "Van: Enable profiling.";
    std::string sysvar = "";
    if (getenv("PROFILE_PATH")!=nullptr)
      sysvar = std::string(getenv("PROFILE_PATH"));
    std::string CONST_WORKER_STR ("worker");
    std::string CONST_SERVER_STR ("server");

    std::chrono::microseconds ms = std::chrono::duration_cast< std::chrono::microseconds >(std::chrono::system_clock::now().time_since_epoch());
    std::stringstream temp_stream;
    std::string ts_string;
    temp_stream << ms.count();
    temp_stream >> ts_string;
    if (CONST_WORKER_STR == getenv("DMLC_ROLE")){
      if(sysvar.length()==0){
        fout_.open("pslite_profile_van_worker_"+ts_string, std::fstream::out);
      }
      else{
        fout_.open(sysvar + "_van_worker", std::fstream::out);
      }
    }
    else if (CONST_SERVER_STR == getenv("DMLC_ROLE")){
      if(sysvar.length()==0){
        fout_.open("pslite_profile_van_server_"+ts_string, std::fstream::out);
      }
      else{
        fout_.open(sysvar + "_van_server", std::fstream::out);
      }
    }
  }
#endif

  if (type == "zmq") {
    return new ZMQVan();
#ifdef DMLC_USE_RDMA
  } else if (type == "rdma") {
    return new RDMAVan();
#endif
#ifdef DMLC_USE_FABRIC
  } else if (type == "fabric") {
    return new FabricVan();
#endif
  } else {
    LOG(FATAL) << "unsupported van type: " << type;
    return nullptr;
  }
}


void Van::ProcessTerminateCommand() {
  PS_VLOG(1) << my_node().ShortDebugString() << " is stopped";
  ready_ = false;
}

void Van::ProcessAddNodeCommandAtScheduler(Message *msg, Meta *nodes, Meta *recovery_nodes) {
  recovery_nodes->control.cmd = Control::ADD_NODE;
  time_t t = time(NULL);
  size_t num_nodes = Postoffice::Get()->num_servers() + Postoffice::Get()->num_workers();
  if (nodes->control.node.size() == num_nodes) {
    bool mixed_mode = 
        getenv("BYTEPS_ENABLE_MIXED_MODE") 
        ? atoi(getenv("BYTEPS_ENABLE_MIXED_MODE")) 
        : false;
    if (mixed_mode) {
      std::unordered_map<std::string, size_t> ip_cnt;
      for (auto &node : nodes->control.node) { 
        ip_cnt[node.hostname] += 1; 
        CHECK_LE(ip_cnt[node.hostname], 2) << node.hostname;
      }

      // put non-colocate servers' IP to front
      std::sort(nodes->control.node.begin(), nodes->control.node.end(),
                [&ip_cnt](const Node &a, const Node &b) {
                  if (ip_cnt[a.hostname] == ip_cnt[b.hostname]) {
                    return (a.hostname.compare(b.hostname) | (a.port < b.port)) > 0;
                  }
                  return ip_cnt[a.hostname] < ip_cnt[b.hostname];
                });

      for (auto &node : nodes->control.node) {
        std::string node_host_ip = node.hostname + ":" + std::to_string(node.port);
        if (ip_cnt[node.hostname] == 1) {
          PS_VLOG(1) << "Non-Colocate Server: " << node_host_ip;
          CHECK_EQ(node.role, Node::SERVER);
        } else {
          PS_VLOG(1) << "Colocated " << ((node.role == Node::SERVER) ? "Server" : "Worker") << ": \t" << node_host_ip;
        }
      }
    } else {
      // sort the nodes according their ip and port
      std::sort(nodes->control.node.begin(), nodes->control.node.end(),
               [](const Node &a, const Node &b) {
                 return (a.hostname.compare(b.hostname) | (a.port < b.port)) > 0;
               });
    }

    // assign node rank
    for (auto &node : nodes->control.node) {
      std::string node_host_ip = node.hostname + ":" + std::to_string(node.port);
      if (connected_nodes_.find(node_host_ip) == connected_nodes_.end()) {
        CHECK_EQ(node.id, Node::kEmpty);
        int id = node.role == Node::SERVER ? Postoffice::ServerRankToID(num_servers_)
                                           : Postoffice::WorkerRankToID(num_workers_);
        PS_VLOG(1) << "assign rank=" << id << " to node " << node.DebugString();
        node.id = id;
        Connect(node);
        Postoffice::Get()->UpdateHeartbeat(node.id, t);
        connected_nodes_[node_host_ip] = id;
      } else {
        int id = node.role == Node::SERVER ? Postoffice::ServerRankToID(num_servers_)
                                           : Postoffice::WorkerRankToID(num_workers_);
        shared_node_mapping_[id] = connected_nodes_[node_host_ip];
        node.id = connected_nodes_[node_host_ip];
      }
      if (node.role == Node::SERVER) num_servers_++;
      if (node.role == Node::WORKER) num_workers_++;
    }
    nodes->control.node.push_back(my_node_);
    nodes->control.cmd = Control::ADD_NODE;
    Message back;
    back.meta = *nodes;
    for (int r : Postoffice::Get()->GetNodeIDs(kWorkerGroup + kServerGroup)) {
      int recver_id = r;
      if (shared_node_mapping_.find(r) == shared_node_mapping_.end()) {
        back.meta.recver = recver_id;
        back.meta.timestamp = timestamp_++;
        Send(back);
      }
    }
    PS_VLOG(1) << "the scheduler is connected to " << num_workers_ << " workers and "
               << num_servers_ << " servers";
    ready_ = true;
  } else if (!recovery_nodes->control.node.empty()) {
    auto dead_nodes = Postoffice::Get()->GetDeadNodes(heartbeat_timeout_);
    std::unordered_set<int> dead_set(dead_nodes.begin(), dead_nodes.end());
    // send back the recovery node
    CHECK_EQ(recovery_nodes->control.node.size(), 1);
    Connect(recovery_nodes->control.node[0]);
    Postoffice::Get()->UpdateHeartbeat(recovery_nodes->control.node[0].id, t);
    Message back;
    for (int r : Postoffice::Get()->GetNodeIDs(kWorkerGroup + kServerGroup)) {
      if (r != recovery_nodes->control.node[0].id && dead_set.find(r) != dead_set.end()) {
        // do not try to send anything to dead node
        continue;
      }
      // only send recovery_node to nodes already exist
      // but send all nodes to the recovery_node
      back.meta = (r == recovery_nodes->control.node[0].id) ? *nodes : *recovery_nodes;
      back.meta.recver = r;
      back.meta.timestamp = timestamp_++;
      Send(back);
    }
  }
}

void Van::UpdateLocalID(Message* msg, std::unordered_set<int>* deadnodes_set,
                        Meta* nodes, Meta* recovery_nodes) {
  auto& ctrl = msg->meta.control;
  size_t num_nodes = Postoffice::Get()->num_servers() + Postoffice::Get()->num_workers();
  // assign an id
  if (msg->meta.sender == Meta::kEmpty) {
    CHECK(is_scheduler_);
    CHECK_EQ(ctrl.node.size(), 1);
<<<<<<< HEAD
    if (static_cast<int>(nodes->control.node.size()) < (int) num_nodes) {
=======
    if (nodes->control.node.size() < num_nodes) {
>>>>>>> 0bbddd7c
      nodes->control.node.push_back(ctrl.node[0]);
    } else {
      // some node dies and restarts
      CHECK(ready_.load());
      for (size_t i = 0; i < nodes->control.node.size() - 1; ++i) {
        const auto &node = nodes->control.node[i];
        if (deadnodes_set->find(node.id) != deadnodes_set->end() &&
            node.role == ctrl.node[0].role) {
          auto &recovery_node = ctrl.node[0];
          // assign previous node id
          recovery_node.id = node.id;
          recovery_node.is_recovery = true;
          PS_VLOG(1) << "replace dead node " << node.DebugString() << " by node "
                     << recovery_node.DebugString();
          nodes->control.node[i] = recovery_node;
          recovery_nodes->control.node.push_back(recovery_node);
          break;
        }
      }
    }
  }

  // update my id
  for (size_t i = 0; i < ctrl.node.size(); ++i) {
    const auto &node = ctrl.node[i];
    if (my_node_.hostname == node.hostname && my_node_.port == node.port) {
      if (getenv("DMLC_RANK") == nullptr || my_node_.id == Meta::kEmpty) {
        my_node_ = node;
        std::string rank = std::to_string(Postoffice::IDtoRank(node.id));
#ifdef _MSC_VER
        _putenv_s("DMLC_RANK", rank.c_str());
#else
        setenv("DMLC_RANK", rank.c_str(), true);
#endif
      }
    }
  }
}

void Van::ProcessHearbeat(Message *msg) {
  auto &ctrl = msg->meta.control;
  time_t t = time(NULL);
  for (auto &node : ctrl.node) {
    Postoffice::Get()->UpdateHeartbeat(node.id, t);
    if (is_scheduler_) {
      Message heartbeat_ack;
      heartbeat_ack.meta.recver = node.id;
      heartbeat_ack.meta.control.cmd = Control::HEARTBEAT;
      heartbeat_ack.meta.control.node.push_back(my_node_);
      heartbeat_ack.meta.timestamp = timestamp_++;
      // send back heartbeat
      Send(heartbeat_ack);
    }
  }
}

void Van::ProcessBarrierCommand(Message *msg) {
  auto &ctrl = msg->meta.control;
  if (msg->meta.request) {
    if (barrier_count_.empty()) {
      barrier_count_.resize(8, 0);
    }
    int group = ctrl.barrier_group;
    ++barrier_count_[group];
    PS_VLOG(1) << "Barrier count for " << group << " : " << barrier_count_[group];
    if (barrier_count_[group] == static_cast<int>(Postoffice::Get()->GetNodeIDs(group).size())) {
      barrier_count_[group] = 0;
      Message res;
      res.meta.request = false;
      res.meta.app_id = msg->meta.app_id;
      res.meta.customer_id = msg->meta.customer_id;
      res.meta.control.cmd = Control::BARRIER;
      for (int r : Postoffice::Get()->GetNodeIDs(group)) {
        int recver_id = r;
        if (shared_node_mapping_.find(r) == shared_node_mapping_.end()) {
          res.meta.recver = recver_id;
          res.meta.timestamp = timestamp_++;
          CHECK_GT(Send(res), 0);
        }
      }
    }
  } else {
    Postoffice::Get()->Manage(*msg);
  }
}

void Van::ProcessDataMsg(Message *msg) {
  // data msg
  CHECK_NE(msg->meta.sender, Meta::kEmpty);
  CHECK_NE(msg->meta.recver, Meta::kEmpty);
  CHECK_NE(msg->meta.app_id, Meta::kEmpty);
  int app_id = msg->meta.app_id;
  int customer_id = Postoffice::Get()->is_worker() ? msg->meta.customer_id : app_id;
  auto *obj = Postoffice::Get()->GetCustomer(app_id, customer_id, 5);
  CHECK(obj) << "timeout (5 sec) to wait App " << app_id << " customer " << customer_id
             << " ready at " << my_node_.role;
  obj->Accept(*msg);

#ifdef USE_PROFILING
  if (is_van_profiling_ && msg->data.size()){
    std::chrono::microseconds ms = std::chrono::duration_cast< std::chrono::microseconds >(std::chrono::system_clock::now().time_since_epoch());
    //LOG(INFO) << (uint8_t)msg->data[0].data()[0] + 256 * (uint8_t)msg->data[0].data()[1] << "\tvan_recv\t" << ms.count();
    if (Postoffice::Get()->is_worker()){ // is worker
      if (msg->meta.push)
        fout_ << (uint8_t)msg->data[0].data()[0] + 256 * (uint8_t)msg->data[0].data()[1] << "\tworker_van_recv_push\t" << ms.count() << "\n";
      else
        fout_ << (uint8_t)msg->data[0].data()[0] + 256 * (uint8_t)msg->data[0].data()[1] << "\tworker_van_recv_pull\t" << ms.count() << "\n";
    }
    else{ // is server
      if (msg->meta.push)
        fout_ << (uint8_t)msg->data[0].data()[0] + 256 * (uint8_t)msg->data[0].data()[1] << "\tserver_van_recv_push\t" << ms.count() << "\n";
      else
        fout_ << (uint8_t)msg->data[0].data()[0] + 256 * (uint8_t)msg->data[0].data()[1] << "\tserver_van_recv_pull\t" << ms.count() << "\n";
    }
  }
#endif
}

void Van::ProcessAddNodeCommand(Message *msg, Meta *nodes, Meta *recovery_nodes) {
  auto dead_nodes = Postoffice::Get()->GetDeadNodes(heartbeat_timeout_);
  std::unordered_set<int> dead_set(dead_nodes.begin(), dead_nodes.end());
  auto &ctrl = msg->meta.control;

  UpdateLocalID(msg, &dead_set, nodes, recovery_nodes);

  if (is_scheduler_) {
    ProcessAddNodeCommandAtScheduler(msg, nodes, recovery_nodes);
  } else {
    for (const auto &node : ctrl.node) {
      std::string addr_str = node.hostname + ":" + std::to_string(node.port);
      if (connected_nodes_.find(addr_str) == connected_nodes_.end()) {
        Connect(node);
        connected_nodes_[addr_str] = node.id;
      }
      if (!node.is_recovery && node.role == Node::SERVER) ++num_servers_;
      if (!node.is_recovery && node.role == Node::WORKER) ++num_workers_;
    }
    PS_VLOG(1) << my_node_.ShortDebugString() << " is connected to others";
    ready_ = true;
  }
}

void Van::Start(int customer_id) {
  // get scheduler info
  start_mu_.lock();

  if (init_stage == 0) {
    scheduler_.hostname = std::string(CHECK_NOTNULL(Environment::Get()->find("DMLC_PS_ROOT_URI")));
    scheduler_.port = atoi(CHECK_NOTNULL(Environment::Get()->find("DMLC_PS_ROOT_PORT")));
    scheduler_.role = Node::SCHEDULER;
    scheduler_.id = kScheduler;
    is_scheduler_ = Postoffice::Get()->is_scheduler();

    // get my node info
    if (is_scheduler_) {
      my_node_ = scheduler_;
    } else {
      auto role = Postoffice::Get()->is_worker() ? Node::WORKER : Node::SERVER;
      const char *nhost = Environment::Get()->find("DMLC_NODE_HOST");
      std::string ip;
      if (nhost) ip = std::string(nhost);
      if (ip.empty()) {
        const char *itf = Environment::Get()->find("DMLC_INTERFACE");
        std::string interface;
        if (itf) interface = std::string(itf);
        if (interface.size()) {
          GetIP(interface, &ip);
        } else {
          GetAvailableInterfaceAndIP(&interface, &ip);
        }
        CHECK(!interface.empty()) << "failed to get the interface";
      }
      int port = GetAvailablePort();
      const char *pstr = Environment::Get()->find("PORT");
      if (pstr) port = atoi(pstr);
      CHECK(!ip.empty()) << "failed to get ip";
      CHECK(port) << "failed to get a port";
      my_node_.hostname = ip;
      my_node_.role = role;
      my_node_.port = port;
      // cannot determine my id now, the scheduler will assign it later
      // set it explicitly to make re-register within a same process possible
      my_node_.id = Node::kEmpty;
      my_node_.customer_id = customer_id;
    }

    // bind.
    my_node_.port = Bind(my_node_, is_scheduler_ ? 0 : 40);
    PS_VLOG(1) << "Bind to " << my_node_.DebugString();
    CHECK_NE(my_node_.port, -1) << "bind failed";

    // connect to the scheduler
    Connect(scheduler_);
    if (GetEnv("DMLC_EFA_DEBUG", 0)) {
      LOG(INFO) << "ABOUT TO SPIN";
      while (true) ;
    }

    // for debug use
    if (Environment::Get()->find("PS_DROP_MSG")) {
      drop_rate_ = atoi(Environment::Get()->find("PS_DROP_MSG"));
    }
    // start receiver
    receiver_thread_ = std::unique_ptr<std::thread>(new std::thread(&Van::Receiving, this));
    init_stage++;
  }
  start_mu_.unlock();

  if (!is_scheduler_) {
    // let the scheduler know myself
    Message msg;
    Node customer_specific_node = my_node_;
    customer_specific_node.customer_id = customer_id;
    msg.meta.recver = kScheduler;
    msg.meta.control.cmd = Control::ADD_NODE;
    msg.meta.control.node.push_back(customer_specific_node);
    msg.meta.timestamp = timestamp_++;
    Send(msg);
  }
  if (GetEnv("DMLC_EFA_DEBUG", 0)) {
    LOG(INFO) << "ABOUT TO SPIN";
    while (true) ;
  }

  // wait until ready
  while (!ready_.load()) {
    std::this_thread::sleep_for(std::chrono::milliseconds(100));
  }

  start_mu_.lock();
  if (init_stage == 1) {
    // resender
    if (Environment::Get()->find("PS_RESEND") && atoi(Environment::Get()->find("PS_RESEND")) != 0) {
      int timeout = 1000;
      if (Environment::Get()->find("PS_RESEND_TIMEOUT")) {
        timeout = atoi(Environment::Get()->find("PS_RESEND_TIMEOUT"));
      }
      resender_ = new Resender(timeout, 10, this);
    }

    if (!is_scheduler_) {
      // start heartbeat thread
      heartbeat_thread_ = std::unique_ptr<std::thread>(new std::thread(&Van::Heartbeat, this));
    }
    init_stage++;
  }
  start_mu_.unlock();
}

void Van::Stop() {
  // stop threads
  Message exit;
  exit.meta.control.cmd = Control::TERMINATE;
  exit.meta.recver = my_node_.id;
  // only customer 0 would call this method
  exit.meta.customer_id = 0;
  int ret = SendMsg(exit);
  CHECK_NE(ret, -1);
  receiver_thread_->join();
  init_stage = 0;
  if (!is_scheduler_) heartbeat_thread_->join();
  if (resender_) delete resender_;
  ready_ = false;
  connected_nodes_.clear();
  shared_node_mapping_.clear();
  send_bytes_ = 0;
  timestamp_ = 0;
  my_node_.id = Meta::kEmpty;
  barrier_count_.clear();

#ifdef USE_PROFILING
  if (is_van_profiling_) {
    fout_.clear();
    fout_.flush();
    fout_.close();
  }
#endif
}

int Van::Send(Message &msg) {
  int send_bytes = SendMsg(msg);
  CHECK_NE(send_bytes, -1);
  send_bytes_ += send_bytes;
  if (resender_) resender_->AddOutgoing(msg);
  if (Postoffice::Get()->verbose() >= 2) {
    PS_VLOG(2) << msg.DebugString();
  }
  return send_bytes;
}

void Van::Receiving() {
  Meta nodes;
  Meta recovery_nodes;  // store recovery nodes
  recovery_nodes.control.cmd = Control::ADD_NODE;

  while (true) {
    Message msg;
    int recv_bytes = RecvMsg(&msg);
    // For debug, drop received message
    if (ready_.load() && drop_rate_ > 0) {
      unsigned seed = time(NULL) + my_node_.id;
      if (rand_r(&seed) % 100 < drop_rate_) {
        LOG(WARNING) << "Drop message " << msg.DebugString();
        continue;
      }
    }

    CHECK_NE(recv_bytes, -1);
    recv_bytes_ += recv_bytes;
    if (Postoffice::Get()->verbose() >= 2) {
      PS_VLOG(2) << msg.DebugString();
    }
    // duplicated message
    if (resender_ && resender_->AddIncomming(msg)) continue;

    if (!msg.meta.control.empty()) {
      // control msg
      auto &ctrl = msg.meta.control;
      if (ctrl.cmd == Control::TERMINATE) {
        ProcessTerminateCommand();
        break;
      } else if (ctrl.cmd == Control::ADD_NODE) {
        LOG(INFO) << "Process ADD_NODE";
        ProcessAddNodeCommand(&msg, &nodes, &recovery_nodes);
      } else if (ctrl.cmd == Control::BARRIER) {
        LOG(INFO) << "Process BARRIER";
        ProcessBarrierCommand(&msg);
      } else if (ctrl.cmd == Control::HEARTBEAT) {
        LOG(INFO) << "Process HEARTBEAT";
        ProcessHearbeat(&msg);
      } else {
        LOG(INFO) << "Drop unknown typed message " << msg.DebugString();
      }
    } else {
      ProcessDataMsg(&msg);
    }
  }
}

int Van::GetPackMetaLen(const Meta &meta) {
  return sizeof(RawMeta) + meta.body.size() +
         meta.data_type.size() * sizeof(int) +
         meta.control.node.size() * sizeof(RawNode);
}

void Van::PackMeta(const Meta &meta, char **meta_buf, int *buf_size) {
  *buf_size = GetPackMetaLen(meta);
  // allocate buffer only when needed
  if (*meta_buf == nullptr) {
    *meta_buf = new char[*buf_size + 1];
  }

  RawMeta *raw = (RawMeta*)*meta_buf;
  bzero(raw, sizeof(RawMeta));
  char *raw_body = *meta_buf + sizeof(RawMeta);
  int *raw_data_type = (int*)(raw_body + meta.body.size());
  RawNode *raw_node = (RawNode*)(raw_data_type + meta.data_type.size());

  // convert into raw buffer
  raw->head = meta.head;
  raw->app_id = meta.app_id;
  raw->timestamp = meta.timestamp;
  if (meta.body.size()) {
    memcpy(raw_body, meta.body.c_str(), meta.body.size());
    raw->body_size = meta.body.size();
  }
  raw->push = meta.push;
  raw->request = meta.request;
  raw->simple_app = meta.simple_app;
  raw->customer_id = meta.customer_id;
  int data_type_count = 0;
  for (auto d : meta.data_type) {
    raw_data_type[data_type_count] = d;
    data_type_count++;
  }
  raw->data_type_size = meta.data_type.size();
  auto ctrl = &(raw->control);
  if (!meta.control.empty()) {
    ctrl->cmd = meta.control.cmd;
    if (meta.control.cmd == Control::BARRIER) {
      ctrl->barrier_group = meta.control.barrier_group;
    } else if (meta.control.cmd == Control::ACK) {
      ctrl->msg_sig = meta.control.msg_sig;
    }
    ctrl->node_size = meta.control.node.size();
    int node_count = 0;
    for (const auto &n : meta.control.node) {
      raw_node[node_count].id = n.id;
      raw_node[node_count].role = n.role;
      raw_node[node_count].port = n.port;
      bzero(raw_node[node_count].hostname, sizeof(raw_node[node_count].hostname));
      memcpy(raw_node[node_count].hostname, n.hostname.c_str(), n.hostname.size());
      raw_node[node_count].is_recovery = n.is_recovery;
      raw_node[node_count].customer_id = n.customer_id;
      node_count++;
    }
  }
  else {
    ctrl->cmd = Control::EMPTY;
  }
  raw->data_size = meta.data_size;
  raw->key = meta.key;
  raw->addr = meta.addr;
  raw->val_len = meta.val_len;
  raw->option = meta.option;
}

void Van::UnpackMeta(const char *meta_buf, int buf_size, Meta *meta) {

  RawMeta *raw = (RawMeta*)meta_buf;
  const char *raw_body = meta_buf + sizeof(RawMeta);
  const int *raw_data_type = (const int*)(raw_body + raw->body_size);
  const RawNode *raw_node = (RawNode*)(raw_data_type + raw->data_type_size);

  // to meta
  meta->head = raw->head;
  meta->app_id = raw->app_id;
  meta->timestamp = raw->timestamp;
  meta->request = raw->request;
  meta->push = raw->push;
  meta->simple_app = raw->simple_app;
  meta->body = std::string(raw_body, raw->body_size);
  meta->customer_id = raw->customer_id;
  meta->data_type.resize(raw->data_type_size);
  for (int i = 0; i < raw->data_type_size; ++i) {
    meta->data_type[i] = static_cast<DataType>(raw_data_type[i]);
  }

  auto ctrl = &(raw->control);
  meta->control.cmd = static_cast<Control::Command>(ctrl->cmd);
  meta->control.barrier_group = ctrl->barrier_group;
  meta->control.msg_sig = ctrl->msg_sig;
  for (int i = 0; i < ctrl->node_size; ++i) {
    const auto &p = raw_node[i];
    Node n;
    n.role = static_cast<Node::Role>(p.role);
    n.port = p.port;
    n.hostname = p.hostname;
    n.id = p.id;
    n.is_recovery = p.is_recovery;
    n.customer_id = p.customer_id;
    meta->control.node.push_back(n);
  }

  meta->data_size = raw->data_size;
  meta->key = raw->key;
  meta->addr = raw->addr;
  meta->val_len = raw->val_len;
  meta->option = raw->option;
}

void Van::Heartbeat() {
  const char *val = Environment::Get()->find("PS_HEARTBEAT_INTERVAL");
  const int interval = val ? atoi(val) : kDefaultHeartbeatInterval;
  while (interval > 0 && ready_.load()) {
    std::this_thread::sleep_for(std::chrono::seconds(interval));
    Message msg;
    msg.meta.recver = kScheduler;
    msg.meta.control.cmd = Control::HEARTBEAT;
    msg.meta.control.node.push_back(my_node_);
    msg.meta.timestamp = timestamp_++;
    Send(msg);
  }
}
}  // namespace ps<|MERGE_RESOLUTION|>--- conflicted
+++ resolved
@@ -202,11 +202,7 @@
   if (msg->meta.sender == Meta::kEmpty) {
     CHECK(is_scheduler_);
     CHECK_EQ(ctrl.node.size(), 1);
-<<<<<<< HEAD
     if (static_cast<int>(nodes->control.node.size()) < (int) num_nodes) {
-=======
-    if (nodes->control.node.size() < num_nodes) {
->>>>>>> 0bbddd7c
       nodes->control.node.push_back(ctrl.node[0]);
     } else {
       // some node dies and restarts
