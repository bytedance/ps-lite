/**	
 *  Copyright (c) 2015 by Contributors	
 */
#include "ps/internal/customer.h"
#include "ps/internal/postoffice.h"
#include "ps/internal/threadsafe_queue.h"
#include <map>
#include <atomic>
#include <set>
#include <list>
#include <fstream>
#include <chrono>

namespace ps {
const int Node::kEmpty = std::numeric_limits<int>::max();
const int Meta::kEmpty = std::numeric_limits<int>::max();

Customer::Customer(int app_id, int customer_id, const Customer::RecvHandle& recv_handle)
    : app_id_(app_id), customer_id_(customer_id), recv_handle_(recv_handle) {
  Postoffice::Get()->AddCustomer(this);
  recv_thread_ = std::unique_ptr<std::thread>(new std::thread(&Customer::Receiving, this));
}

Customer::~Customer() {
  Postoffice::Get()->RemoveCustomer(this);
  Message msg;
  msg.meta.control.cmd = Control::TERMINATE;
  recv_queue_.Push(msg);
  recv_thread_->join();
}

int Customer::NewRequest(int recver) {
  std::lock_guard<std::mutex> lk(tracker_mu_);
  int num = Postoffice::Get()->GetNodeIDs(recver).size();
  tracker_.push_back(std::make_pair(num, 0));
  return tracker_.size() - 1;
}

void Customer::WaitRequest(int timestamp) {
  std::unique_lock<std::mutex> lk(tracker_mu_);
  tracker_cond_.wait(lk, [this, timestamp]{
      return tracker_[timestamp].first == tracker_[timestamp].second;
    });
}

int Customer::NumResponse(int timestamp) {
  std::lock_guard<std::mutex> lk(tracker_mu_);
  return tracker_[timestamp].second;
}

void Customer::AddResponse(int timestamp, int num) {
  std::lock_guard<std::mutex> lk(tracker_mu_);
  tracker_[timestamp].second += num;
}

void Customer::Receiving() {
  while (true) {
    Message recv;
    recv_queue_.WaitAndPop(&recv);
    if (!recv.meta.control.empty() 
          && recv.meta.control.cmd == Control::TERMINATE) {
      break;
    }
    recv_handle_(recv);
    if (!recv.meta.request) {
      std::lock_guard<std::mutex> lk(tracker_mu_);
      tracker_[recv.meta.timestamp].second++;
      tracker_cond_.notify_all();
    }
  }
}

<<<<<<< HEAD
=======
std::string Customer::GetTimestampNow() {
  std::chrono::microseconds us =
      std::chrono::duration_cast<std::chrono::microseconds >(std::chrono::system_clock::now().time_since_epoch());
  std::stringstream temp_stream;
  std::string ts_string;
  temp_stream << us.count();
  temp_stream >> ts_string;
  return ts_string;
}

void Customer::Receiving() {
  const char *val;
  val = CHECK_NOTNULL(Environment::Get()->find("DMLC_ROLE"));
  std::string role(val);
  bool is_server = role == "server";
  val = Environment::Get()->find("ENABLE_SERVER_MULTIPULL");
  bool is_server_multi_pull_enabled = val ? atoi(val) : true; // default enabled
  val = Environment::Get()->find("ENABLE_WORKER_MULTIPULL");
  bool is_worker_multi_pull_enabled = val ? atoi(val) : false; // default disabled, has bug yet
  val = Environment::Get()->find("WORKER_THREAD_NUM");
  int worker_thread_num = val ? atoi(val) : 4;
  val = Environment::Get()->find("SERVER_PUSH_NTHREADS");
  int server_push_nthread = val ? atoi(val) : 1;
  val = Environment::Get()->find("BYTEPS_ENABLE_ASYNC");
  bool enable_async = val ? atoi(val) : false;
  if (is_server && enable_async) {
    is_server_multi_pull_enabled = false;
  }

  // profiling
  val = Environment::Get()->find("BYTEPS_SERVER_ENABLE_PROFILE");
  enable_profile_ = val ? atoi(val) : false;
  std::thread* profile_thread = nullptr;
  if (enable_profile_ && is_server) {
    LOG(INFO) << "Enable server profiling";
    profile_thread = new std::thread(&Customer::ProcessProfileData, this);
  }

  if (is_server && is_server_multi_pull_enabled){ // server multi-thread
    LOG(INFO) << "Use separate thread to process pull requests from each worker.";

    std::vector<std::thread *> push_thread;
    for (int i = 0; i < server_push_nthread; ++i) {
      std::list<Message> buf;
      buffered_push_.push_back(buf);
    }
    CHECK_EQ(buffered_push_.size(), (unsigned int) server_push_nthread);
    for (int i = 0; i < server_push_nthread; ++i) {
      std::lock_guard<std::mutex> lock(mu_);
      auto t = new std::thread(&Customer::ProcessPushRequest, this, i);
      push_thread.push_back(t);
    }
    LOG(INFO) << "Server uses " << server_push_nthread << " threads to process push requests.";

    std::vector<std::thread *> pull_thread;
    for (size_t i = 0; i < num_worker; ++i) {
      std::list<Message> buf;
      buffered_pull_.push_back(buf);
    }
    CHECK_EQ(buffered_pull_.size(), (unsigned int) num_worker);
    for (size_t i = 0; i < num_worker; ++i) {
      std::lock_guard<std::mutex> lock(mu_);
      auto t = new std::thread(&Customer::ProcessPullRequest, this, i);
      pull_thread.push_back(t);
    }

    while (1) { // wait until all threads have been inited
      int total_thread_num = num_worker + server_push_nthread;
      if (thread_barrier_.fetch_add(0) == total_thread_num) break;
      std::this_thread::sleep_for(std::chrono::nanoseconds(1000));
    }
    LOG(INFO) << "All threads inited, ready to process message ";

    std::unordered_map<uint64_t, std::set<int> > init_push_;

    while (true) {
      Message recv;
      recv_queue_.WaitAndPop(&recv);
      if (!recv.meta.control.empty() && recv.meta.control.cmd == Control::TERMINATE) {
        Message terminate_msg;
        terminate_msg.meta.control.cmd = Control::TERMINATE;
        std::lock_guard<std::mutex> lock(mu_);
        for (auto buf : buffered_push_) {
          buf.push_back(terminate_msg);
        }
        for (auto buf : buffered_pull_) {
          buf.push_back(terminate_msg);
        }
        break;
      }
      if (!IsValidPushpull(recv)) {
        recv_handle_(recv);
        continue;
      }
      uint64_t key = GetKeyFromMsg(recv);

      if (init_push_[key].size() < num_worker) {
        CHECK(recv.meta.push) << key;
        // collect all push from each worker
        int sender = recv.meta.sender;
        CHECK_EQ(init_push_[key].find(sender), init_push_[key].end())
            << key << " " << sender;

        init_push_[key].insert(sender);
        recv_handle_(recv);

        // Reset the push flag, to guarantee that subsequent pulls are blocked.
        // We might be able to remove this, but just in case the compiler does not work as we expect.
        if (init_push_[key].size() == num_worker) {
          std::lock_guard<std::mutex> lock(key_mu_);
          is_push_finished_[key] = false;
        }

        continue;
      }
      CHECK_EQ(init_push_[key].size(), num_worker);

      if (recv.meta.push) { // push: same key goes to same thread
        std::lock_guard<std::mutex> lock(mu_);
        if (enable_profile_) {
          Profile pdata = {key, recv.meta.sender, true, GetTimestampNow(), true};
          pdata_queue_.Push(pdata);
        }
        buffered_push_[(key/num_server) % server_push_nthread].push_back(recv);
      } else { // pull
        std::lock_guard<std::mutex> lock(mu_);
        if (enable_profile_) {
          Profile pdata = {key, recv.meta.sender, false, GetTimestampNow(), true};
          pdata_queue_.Push(pdata);
        }
        int worker_id = (recv.meta.sender - 9) / 2; // worker id: 9, 11, 13 ...
        buffered_pull_[worker_id].push_back(recv);
      }

    } // while

    // wait until the threads finish
    for (auto t : push_thread) t->join();
    for (auto t : pull_thread) t->join();
    if (profile_thread) profile_thread->join();

  } // server multi-thread

  else if (!is_server && is_worker_multi_pull_enabled) { // worker multithread
    CHECK_GE(worker_thread_num, 1);
    LOG(INFO) << "Use multiple threads to process pull responses.";
    std::vector<std::thread *> worker_thread;
    for (int i = 0; i < worker_thread_num; ++i) {
      std::list<Message> buf;
      worker_buffer_.push_back(buf);
      auto t = new std::thread(&Customer::ProcessResponse, this, i);
      worker_thread.push_back(t);
    }
    CHECK_EQ((unsigned int) worker_thread_num, worker_buffer_.size());
    while (true) {
      Message recv;
      recv_queue_.WaitAndPop(&recv);
      if (!recv.meta.control.empty() && recv.meta.control.cmd == Control::TERMINATE) {
        Message terminate_msg;
        terminate_msg.meta.control.cmd = Control::TERMINATE;
        std::lock_guard<std::mutex> lock(mu_);
        for (auto buf : worker_buffer_) {
          buf.push_back(terminate_msg);
        }
        break;
      }
      if (!IsValidPushpull(recv)) {
        recv_handle_(recv);
        if (!recv.meta.request) {
          std::lock_guard<std::mutex> lk(tracker_mu_);
          tracker_[recv.meta.timestamp].second++;
          tracker_cond_.notify_all();
        }
        continue;
      }
      int thread_id = GetKeyFromMsg(recv) % worker_thread_num; // a simple load balanced strategy
      std::lock_guard<std::mutex> lock(mu_);
      worker_buffer_[thread_id].push_back(recv);
    }
    for (auto t : worker_thread) {
      t->join();
    }
  }  // worker multithread

  else { // original
    LOG(INFO) << "Do not use thread pool for receiving.";

    while (true) {
      Message recv;
      recv_queue_.WaitAndPop(&recv);
      if (!recv.meta.control.empty() && recv.meta.control.cmd == Control::TERMINATE) {
        break;
      }
      recv_handle_(recv);
      if (!recv.meta.request) {
        std::lock_guard<std::mutex> lk(tracker_mu_);
        tracker_[recv.meta.timestamp].second++;
        tracker_cond_.notify_all();
      }
    }

  } // original
}

>>>>>>> 0bbddd7c
}  // namespace ps<|MERGE_RESOLUTION|>--- conflicted
+++ resolved
@@ -69,212 +69,4 @@
     }
   }
 }
-
-<<<<<<< HEAD
-=======
-std::string Customer::GetTimestampNow() {
-  std::chrono::microseconds us =
-      std::chrono::duration_cast<std::chrono::microseconds >(std::chrono::system_clock::now().time_since_epoch());
-  std::stringstream temp_stream;
-  std::string ts_string;
-  temp_stream << us.count();
-  temp_stream >> ts_string;
-  return ts_string;
-}
-
-void Customer::Receiving() {
-  const char *val;
-  val = CHECK_NOTNULL(Environment::Get()->find("DMLC_ROLE"));
-  std::string role(val);
-  bool is_server = role == "server";
-  val = Environment::Get()->find("ENABLE_SERVER_MULTIPULL");
-  bool is_server_multi_pull_enabled = val ? atoi(val) : true; // default enabled
-  val = Environment::Get()->find("ENABLE_WORKER_MULTIPULL");
-  bool is_worker_multi_pull_enabled = val ? atoi(val) : false; // default disabled, has bug yet
-  val = Environment::Get()->find("WORKER_THREAD_NUM");
-  int worker_thread_num = val ? atoi(val) : 4;
-  val = Environment::Get()->find("SERVER_PUSH_NTHREADS");
-  int server_push_nthread = val ? atoi(val) : 1;
-  val = Environment::Get()->find("BYTEPS_ENABLE_ASYNC");
-  bool enable_async = val ? atoi(val) : false;
-  if (is_server && enable_async) {
-    is_server_multi_pull_enabled = false;
-  }
-
-  // profiling
-  val = Environment::Get()->find("BYTEPS_SERVER_ENABLE_PROFILE");
-  enable_profile_ = val ? atoi(val) : false;
-  std::thread* profile_thread = nullptr;
-  if (enable_profile_ && is_server) {
-    LOG(INFO) << "Enable server profiling";
-    profile_thread = new std::thread(&Customer::ProcessProfileData, this);
-  }
-
-  if (is_server && is_server_multi_pull_enabled){ // server multi-thread
-    LOG(INFO) << "Use separate thread to process pull requests from each worker.";
-
-    std::vector<std::thread *> push_thread;
-    for (int i = 0; i < server_push_nthread; ++i) {
-      std::list<Message> buf;
-      buffered_push_.push_back(buf);
-    }
-    CHECK_EQ(buffered_push_.size(), (unsigned int) server_push_nthread);
-    for (int i = 0; i < server_push_nthread; ++i) {
-      std::lock_guard<std::mutex> lock(mu_);
-      auto t = new std::thread(&Customer::ProcessPushRequest, this, i);
-      push_thread.push_back(t);
-    }
-    LOG(INFO) << "Server uses " << server_push_nthread << " threads to process push requests.";
-
-    std::vector<std::thread *> pull_thread;
-    for (size_t i = 0; i < num_worker; ++i) {
-      std::list<Message> buf;
-      buffered_pull_.push_back(buf);
-    }
-    CHECK_EQ(buffered_pull_.size(), (unsigned int) num_worker);
-    for (size_t i = 0; i < num_worker; ++i) {
-      std::lock_guard<std::mutex> lock(mu_);
-      auto t = new std::thread(&Customer::ProcessPullRequest, this, i);
-      pull_thread.push_back(t);
-    }
-
-    while (1) { // wait until all threads have been inited
-      int total_thread_num = num_worker + server_push_nthread;
-      if (thread_barrier_.fetch_add(0) == total_thread_num) break;
-      std::this_thread::sleep_for(std::chrono::nanoseconds(1000));
-    }
-    LOG(INFO) << "All threads inited, ready to process message ";
-
-    std::unordered_map<uint64_t, std::set<int> > init_push_;
-
-    while (true) {
-      Message recv;
-      recv_queue_.WaitAndPop(&recv);
-      if (!recv.meta.control.empty() && recv.meta.control.cmd == Control::TERMINATE) {
-        Message terminate_msg;
-        terminate_msg.meta.control.cmd = Control::TERMINATE;
-        std::lock_guard<std::mutex> lock(mu_);
-        for (auto buf : buffered_push_) {
-          buf.push_back(terminate_msg);
-        }
-        for (auto buf : buffered_pull_) {
-          buf.push_back(terminate_msg);
-        }
-        break;
-      }
-      if (!IsValidPushpull(recv)) {
-        recv_handle_(recv);
-        continue;
-      }
-      uint64_t key = GetKeyFromMsg(recv);
-
-      if (init_push_[key].size() < num_worker) {
-        CHECK(recv.meta.push) << key;
-        // collect all push from each worker
-        int sender = recv.meta.sender;
-        CHECK_EQ(init_push_[key].find(sender), init_push_[key].end())
-            << key << " " << sender;
-
-        init_push_[key].insert(sender);
-        recv_handle_(recv);
-
-        // Reset the push flag, to guarantee that subsequent pulls are blocked.
-        // We might be able to remove this, but just in case the compiler does not work as we expect.
-        if (init_push_[key].size() == num_worker) {
-          std::lock_guard<std::mutex> lock(key_mu_);
-          is_push_finished_[key] = false;
-        }
-
-        continue;
-      }
-      CHECK_EQ(init_push_[key].size(), num_worker);
-
-      if (recv.meta.push) { // push: same key goes to same thread
-        std::lock_guard<std::mutex> lock(mu_);
-        if (enable_profile_) {
-          Profile pdata = {key, recv.meta.sender, true, GetTimestampNow(), true};
-          pdata_queue_.Push(pdata);
-        }
-        buffered_push_[(key/num_server) % server_push_nthread].push_back(recv);
-      } else { // pull
-        std::lock_guard<std::mutex> lock(mu_);
-        if (enable_profile_) {
-          Profile pdata = {key, recv.meta.sender, false, GetTimestampNow(), true};
-          pdata_queue_.Push(pdata);
-        }
-        int worker_id = (recv.meta.sender - 9) / 2; // worker id: 9, 11, 13 ...
-        buffered_pull_[worker_id].push_back(recv);
-      }
-
-    } // while
-
-    // wait until the threads finish
-    for (auto t : push_thread) t->join();
-    for (auto t : pull_thread) t->join();
-    if (profile_thread) profile_thread->join();
-
-  } // server multi-thread
-
-  else if (!is_server && is_worker_multi_pull_enabled) { // worker multithread
-    CHECK_GE(worker_thread_num, 1);
-    LOG(INFO) << "Use multiple threads to process pull responses.";
-    std::vector<std::thread *> worker_thread;
-    for (int i = 0; i < worker_thread_num; ++i) {
-      std::list<Message> buf;
-      worker_buffer_.push_back(buf);
-      auto t = new std::thread(&Customer::ProcessResponse, this, i);
-      worker_thread.push_back(t);
-    }
-    CHECK_EQ((unsigned int) worker_thread_num, worker_buffer_.size());
-    while (true) {
-      Message recv;
-      recv_queue_.WaitAndPop(&recv);
-      if (!recv.meta.control.empty() && recv.meta.control.cmd == Control::TERMINATE) {
-        Message terminate_msg;
-        terminate_msg.meta.control.cmd = Control::TERMINATE;
-        std::lock_guard<std::mutex> lock(mu_);
-        for (auto buf : worker_buffer_) {
-          buf.push_back(terminate_msg);
-        }
-        break;
-      }
-      if (!IsValidPushpull(recv)) {
-        recv_handle_(recv);
-        if (!recv.meta.request) {
-          std::lock_guard<std::mutex> lk(tracker_mu_);
-          tracker_[recv.meta.timestamp].second++;
-          tracker_cond_.notify_all();
-        }
-        continue;
-      }
-      int thread_id = GetKeyFromMsg(recv) % worker_thread_num; // a simple load balanced strategy
-      std::lock_guard<std::mutex> lock(mu_);
-      worker_buffer_[thread_id].push_back(recv);
-    }
-    for (auto t : worker_thread) {
-      t->join();
-    }
-  }  // worker multithread
-
-  else { // original
-    LOG(INFO) << "Do not use thread pool for receiving.";
-
-    while (true) {
-      Message recv;
-      recv_queue_.WaitAndPop(&recv);
-      if (!recv.meta.control.empty() && recv.meta.control.cmd == Control::TERMINATE) {
-        break;
-      }
-      recv_handle_(recv);
-      if (!recv.meta.request) {
-        std::lock_guard<std::mutex> lk(tracker_mu_);
-        tracker_[recv.meta.timestamp].second++;
-        tracker_cond_.notify_all();
-      }
-    }
-
-  } // original
-}
-
->>>>>>> 0bbddd7c
 }  // namespace ps