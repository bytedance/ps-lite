// Copyright 2019 Bytedance Inc. or its affiliates. All Rights Reserved.
//
// Licensed under the Apache License, Version 2.0 (the "License");
// you may not use this file except in compliance with the License.
// You may obtain a copy of the License at
//
//     http://www.apache.org/licenses/LICENSE-2.0
//
// Unless required by applicable law or agreed to in writing, software
// distributed under the License is distributed on an "AS IS" BASIS,
// WITHOUT WARRANTIES OR CONDITIONS OF ANY KIND, either express or implied.
// See the License for the specific language governing permissions and
// limitations under the License.
// =============================================================================

#ifndef PS_RDMA_UTILS_H_
#define PS_RDMA_UTILS_H_

#ifdef DMLC_USE_IBVERBS


#include <errno.h>
#include <fcntl.h>
#include <sys/shm.h>
#include <sys/stat.h>
#include <sys/mman.h>
#include <sys/types.h>
#include <unistd.h>
#include <netdb.h>
#include <poll.h>
#include <stddef.h>
#include <stdio.h>
#include <stdlib.h>

#include <rdma/rdma_cma.h>

#include <algorithm>
#include <map>
#include <queue>
#include <set>
#include <string>
#include <thread>
#include <tuple>
#include <unordered_map>
#include <vector>

#include "ps/internal/threadsafe_queue.h"
#include "ps/internal/van.h"
#include "rdma_common.h"


namespace ps {

<<<<<<< HEAD
static const int kStartDepth = 128;
static const int kRxDepth = 2048; // should be larger than kStartDepth
static const int kReplyDepth = kRxDepth;
=======

#define DIVUP(x, y) (((x)+(y)-1)/(y))
#define ROUNDUP(x, y) (DIVUP((x), (y))*(y))
>>>>>>> 7e4800fe

static const int kSGEntry = 1;
static const int kTimeoutms = 1000;
static const int kRdmaListenBacklog = 128;
static const int kMaxHostnameLength = 16;

// should have the same prefix with BytePS shared memory
static const std::string kShmPrefix("BytePS_ShM_");
static const std::string kShmPciePrefix("BytePS_Pcie");

enum WRContextType {
  kRendezvousStartContext,
  kRendezvousReplyContext,
  kWriteContext,
  kReceiveContext
};


class MemoryAllocator {
 public:
  explicit MemoryAllocator(struct ibv_pd *pd) {
    std::lock_guard<std::mutex> lk(mu_);
    pd_ = pd;
  }

  ~MemoryAllocator() {
    std::lock_guard<std::mutex> lk(mu_);
    for(auto &it : mr_) {
      CHECK_EQ(ibv_dereg_mr(it.second), 0);
      free(it.first);
    }
  }

  char *Alloc(size_t size) {
    if (size == 0) {
      return nullptr;
    }

    // align to page size (usually 4KB)
    size = align_ceil(size, pagesize_);

    char *p;
    aligned_malloc((void**) &p, size);
    CHECK(p);

    struct ibv_mr *mr;
    CHECK(mr = ibv_reg_mr(pd_, p, size, IBV_ACCESS_LOCAL_WRITE | IBV_ACCESS_REMOTE_WRITE));
    
    std::lock_guard<std::mutex> lk(mu_);
    mr_[p] = mr;
    used_list.emplace(p, size);

    return p;
  }

  uint32_t LocalKey(char *addr) {
    return Addr2MR(addr)->lkey;
  }

  uint32_t RemoteKey(char *addr) {
    return Addr2MR(addr)->rkey;
  }

  struct ibv_pd* GetPD() {
    return pd_;
  }

 private:
  // convert the memory address to its associated RDMA memory region
  inline struct ibv_mr* Addr2MR(char *addr) {
    std::lock_guard<std::mutex> lk(mu_);
    auto it = mr_.find(addr);
    CHECK_NE(it, mr_.end()) 
        << "cannot find the associated memory region";

    return it->second;
  }

  std::mutex mu_;
  struct ibv_pd *pd_;
  size_t pagesize_ = sysconf(_SC_PAGESIZE);
  std::unordered_map<char *, size_t> used_list;
  std::unordered_map<char *, struct ibv_mr *> mr_;
};

struct WRContext {
  WRContextType type;
  struct ibv_mr *buffer;
  void *private_data;
};

struct RendezvousStart {
  uint64_t meta_len;
  uint64_t data_num;
  uint64_t data_len[kMaxDataFields];
  uint64_t origin_addr;
};

struct RendezvousReply {
  uint64_t addr;
  uint64_t origin_addr;
  uint32_t rkey;
  uint32_t idx;
};

struct BufferContext {
  char *buffer;
  size_t meta_len;
  size_t data_num;
  size_t data_len[kMaxDataFields];
};

typedef std::unique_ptr<struct ibv_mr, std::function<void(struct ibv_mr *)>>
    MRPtr;

struct MessageBuffer {
  size_t inline_len;
  char *inline_buf;
  std::vector<SArray<char>> data;
  std::vector<std::pair<MRPtr, size_t>> mrs;
};

struct RequestContext {
  uint32_t node;
  uint16_t port;
  char hostname[kMaxHostnameLength];
};

// <remote_addr, rkey, idx, local_addr> 
typedef std::tuple<uint64_t, uint32_t, uint32_t, MessageBuffer*> RemoteTuple;  

// recver, <remote_addr, rkey, idx> 
typedef std::unordered_map<int, RemoteTuple> RemoteAndLocalAddress;  

static_assert(std::is_pod<RendezvousStart>::value,
              "RendezvousStart must be a POD type.");
static_assert(std::is_pod<RendezvousReply>::value,
              "RendezvousReply must be a POD type.");
static_assert(std::is_pod<RequestContext>::value,
              "RequestContext must be a POD type.");

static const size_t kMempoolChunkSize =
    std::max({sizeof(RendezvousStart), sizeof(RendezvousReply)});

uint64_t DecodeKey(SArray<char> keys) { // just a translation, the decoded key might not be readable when we have multiple servers
  ps::Key key = 0;
  uint64_t coef = 1;
  for (unsigned int i = 0; i < keys.size(); ++i) {
    key += coef * (uint8_t) keys.data()[i];
    coef *= 256; // 256=2^8 (uint8_t)
  }
  return key;
}

uint64_t DecodeWorkerKey(uint64_t key) {
  auto kr = ps::Postoffice::Get()->GetServerKeyRanges()[ps::Postoffice::Get()->my_rank()];
  return key - kr.begin();
}

int AlignTo(int input, int alignment) { return input / alignment * alignment; }
int DivUp(int x, int y) { return (x + y - 1) / y; }
int RoundUp(int x, int y) { return DivUp(x, y) * y; }

};  // namespace ps

#endif  // DMLC_USE_IBVERBS
#endif  // PS_RDMA_VAN_H_<|MERGE_RESOLUTION|>--- conflicted
+++ resolved
@@ -51,15 +51,9 @@
 
 namespace ps {
 
-<<<<<<< HEAD
 static const int kStartDepth = 128;
 static const int kRxDepth = 2048; // should be larger than kStartDepth
 static const int kReplyDepth = kRxDepth;
-=======
-
-#define DIVUP(x, y) (((x)+(y)-1)/(y))
-#define ROUNDUP(x, y) (DIVUP((x), (y))*(y))
->>>>>>> 7e4800fe
 
 static const int kSGEntry = 1;
 static const int kTimeoutms = 1000;
