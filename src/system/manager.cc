#include "system/manager.h"
#include "system/postoffice.h"
#include "ps/app.h"
namespace ps {

DECLARE_int32(num_servers);
DECLARE_int32(num_workers);
DECLARE_int32(num_replicas);
DECLARE_int32(report_interval);

DEFINE_uint64(max_key, -1, "maximal global key");

Manager::Manager() {}
Manager::~Manager() {
  for (auto& it : customers_) {
    if (it.second.second) delete it.second.first;
  }
  delete node_assigner_;
  delete app_;
}

void Manager::Init(int argc, char *argv[]) {
  env_.Init(argv[0]);
  van_.Init();
  net_usage_.AddMyNode(van_.my_node());

  app_ = App::Create(argc, argv);
  CHECK(app_ != NULL) << ": failed to create app";

  if (IsScheduler()) {
    if (!FLAGS_logtostderr) {
      LOG(INFO) << "Staring system. Logging into " << FLAGS_log_dir
                << "/" << basename(argv[0]) <<".log.*";
    }

    if (FLAGS_max_key == (uint64)-1) {
      node_assigner_ = new NodeAssigner(FLAGS_num_servers, Range<Key>::All());
    } else {
      node_assigner_ = new NodeAssigner(FLAGS_num_servers, Range<Key>(0, FLAGS_max_key));
    }

    // add my node into app_
    AddNode(van_.my_node());
  } else {
    // ask the scheduler to broadcast this node to others
    Task task = NewControlTask(Control::REGISTER_NODE);
    *task.mutable_ctrl()->add_node() = van_.my_node();
    SendTask(van_.scheduler(), task);
  }
}

void Manager::Run() {
  // app_ is created by postoffice::recv_thread (except for the scheduler),
  // while run() is called by the main thread, so here should be a thread
  // synchronization.

  // wait my node info is updated
  while (!is_my_node_inited_) usleep(5000);
  if (van_.my_node().role() == Node::WORKER) {
    WaitServersReady();
    usleep(1000);  // sleep a while to let all servers has been connected to me
  }
  VLOG(1) << "run app..";
  CHECK_NOTNULL(app_)->Run();
}

void Manager::Stop() {
  if (IsScheduler()) {
<<<<<<< HEAD
    // wait all other nodes are ready for exit for 5 seceonds
    int itv = 100000;
    int i = 5 * 1000000 / itv;
    while (i > 0 && num_active_nodes_ > 1) {
      usleep(itv); --i;
    }
    if (num_active_nodes_ > 1) {
      LOG(WARNING) << "scheduler: timeout (5sec) to wait the remain "
                   << num_active_nodes_ - 1 << " nodes";
    }
=======
    // wait all other nodes are ready for exit
    while (num_active_nodes_ > 1) usleep(5000);
>>>>>>> e8e22f0c
    // broadcast the terminate signal
    in_exit_ = true;
    for (const auto& it : nodes_) {
      Task task = NewControlTask(Control::EXIT);
      SendTask(it.second, task);
    }
    // sleep .5 sec to let other nodes exit
    usleep(500000);
    LOG(INFO) << "System stopped";
  } else {
    Task task = NewControlTask(Control::READY_TO_EXIT);
    SendTask(van_.scheduler(), task);

    // run as a daemon until received the termination message
<<<<<<< HEAD
    while (!done_) usleep(5000);
=======
    while (!done_) usleep(50000);
>>>>>>> e8e22f0c
  }
}


bool Manager::Process(Message* msg) {
  const Task& task = msg->task;
  CHECK(task.control());
  if (!task.request()) return true;
  Task reply;
  reply.set_control(true);
  reply.set_request(false);
  reply.set_time(task.time());

  CHECK(task.has_ctrl());
  const auto& ctrl = task.ctrl();
  switch (ctrl.cmd()) {
    case Control::REGISTER_NODE: {
      CHECK(IsScheduler());
      CHECK_EQ(ctrl.node_size(), 1);
      CHECK(van_.Connect(ctrl.node(0)));
      Node sender = ctrl.node(0);
      CHECK_NOTNULL(node_assigner_)->Assign(&sender);
      AddNode(sender);
      break;
    }
    case Control::REPORT_PERF: {
      CHECK(IsScheduler());
      // TODO
      break;
    }
    case Control::READY_TO_EXIT: {
      CHECK(IsScheduler());
      -- num_active_nodes_;
      break;
    }
    case Control::ADD_NODE:
    case Control::UPDATE_NODE: {
      for (int i = 0; i < ctrl.node_size(); ++i) {
        AddNode(ctrl.node(i));
      } break;
    }
    case Control::REPLACE_NODE: {
      // TODO
      break;
    }
    case Control::REMOVE_NODE: {
      for (int i = 0; i < ctrl.node_size(); ++i) {
        RemoveNode(ctrl.node(i).id());
      } break;
    }
    case Control::EXIT: {
      done_ = true;
      return false;
    }
  }
  SendTask(msg->sender, reply);
  return true;
}

void Manager::AddNode(const Node& node) {
  // add to system
  nodes_mu_.lock();
  if (nodes_.find(node.id()) == nodes_.end()) {
    if (!IsScheduler()) {
      // the scheduler has already connect this node when processing REQUEST_APP
      CHECK(van_.Connect(node));
    }
    if (node.role() == Node::WORKER) ++ num_workers_;
    if (node.role() == Node::SERVER) ++ num_servers_;
    ++ num_active_nodes_;
  }
  nodes_[node.id()] = node;
  nodes_mu_.unlock();

  // add to app
  for (auto& it : customers_) {
    it.second.first->executor()->AddNode(node);
  }

  if (IsScheduler() && node.id() != van_.my_node().id()) {
    // send all existing nodes info to sender
    Task add_node = NewControlTask(Control::ADD_NODE);
    for (const auto& it : nodes_) {
      *add_node.mutable_ctrl()->add_node() = it.second;
    }
    SendTask(node, add_node);

    // broadcast this new sender info
    for (const auto& it : nodes_) {
      if (it.first == van_.my_node().id() || it.first == node.id()) {
        continue;
      }
      Task add_new_node = NewControlTask(Control::ADD_NODE);
      *add_new_node.mutable_ctrl()->add_node() = node;
      SendTask(it.second, add_new_node);
    }
  }

  if (node.id() == van_.my_node().id()) is_my_node_inited_ = true;
  net_usage_.AddNode(node);
  VLOG(1) << "add node: " << node.ShortDebugString();
}


void Manager::RemoveNode(const NodeID& node_id) {
  nodes_mu_.lock();
  auto it = nodes_.find(node_id);
  if (it == nodes_.end()) return;
  Node node = it->second;
  // van_.disconnect(node);
  if (node.role() == Node::WORKER) -- num_workers_;
  if (node.role() == Node::SERVER) -- num_servers_;
  -- num_active_nodes_;
  nodes_.erase(it);
  nodes_mu_.unlock();

  // TODO use *replace* for server
  // TODO remove from customers
  // remove from customers
  // for (auto& it : customers_) {
  //   it.second.first->exec().removeNode(node);
  // }

  // remove from app
  for (auto& it : customers_) {
    it.second.first->executor()->RemoveNode(node);
  }

  // broadcast
  if (IsScheduler() && node.id() != van_.my_node().id()) {
    for (const auto& it : nodes_) {
      if (it.first == van_.my_node().id() || it.first == node.id()) {
        continue;
      }
      Task remove_node = NewControlTask(Control::REMOVE_NODE);
      *remove_node.mutable_ctrl()->add_node() = node;
      SendTask(it.second, remove_node);
    }
  }

  VLOG(1) << "remove node: " << node.ShortDebugString();
}

void Manager::NodeDisconnected(const NodeID node_id) {
  // alreay in shutting down?
  if (in_exit_) return;

  // call handlers
  for (const auto& h : node_failure_handlers_) h(node_id);

  if (IsScheduler()) {
    LOG(INFO) << node_id << " is disconnected";
    RemoveNode(node_id);
  } else {
    // sleep a while, in case this node is already in terminating
    for (int i = 0; i < 500; ++i) {
      usleep(1000);
      if (done_) return;
    }
    LOG(WARNING) << van_.my_node().id() << ": the scheduler is died, killing myself";
    string kill = "kill -9 " + std::to_string(getpid());
    int ret = system(kill.c_str());
    if (ret != 0) LOG(WARNING) << "failed to " << kill;
  }
}

Task Manager::NewControlTask(Control::Command cmd) {
  Task task;
  task.set_control(true);
  task.set_request(true);
  task.set_time(IsScheduler() ? time_ * 2 : time_ * 2 + 1);
  ++ time_;
  task.mutable_ctrl()->set_cmd(cmd);
  return task;
}

void Manager::SendTask(const NodeID& recver, const Task& task) {
  Message* msg = new Message(task);
  msg->recver = recver;
  Postoffice::instance().Queue(msg);
}

void Manager::WaitServersReady() {
  while (num_servers_ < FLAGS_num_servers) {
    usleep(500);
  }
}
void Manager::WaitWorkersReady() {
  while (num_workers_ < FLAGS_num_workers) {
    usleep(500);
  }
}

// customers
Customer* Manager::customer(int id) {
  auto it = customers_.find(id);
  if (it == customers_.end()) CHECK(false) << id << " does not exist";
  return it->second.first;
}

void Manager::AddCustomer(Customer* obj) {
  CHECK_EQ(customers_.count(obj->id()), 0) << obj->id() << " already exists";
  customers_[obj->id()] = std::make_pair(obj, false);
  nodes_mu_.lock();
  for (const auto& it : nodes_) {
    obj->executor()->AddNode(it.second);
  }
  nodes_mu_.unlock();
}


void Manager::TransferCustomer(Customer* obj) {
  CHECK_EQ(customers_.count(obj->id()), 1) << obj->id() << " dose not exist";
  customers_[obj->id()].second = true;
}

void Manager::RemoveCustomer(int id) {
  auto it = customers_.find(id);
  // only assign it to NULL, because the call chain could be:
  // ~CustomerManager() -> ~Customer() -> remove(int id)
  if (it != customers_.end()) it->second.first = NULL;
}

int Manager::NextCustomerID() {
  int id = 0;
  for (const auto& it : customers_) id = std::min(id, it.second.first->id());
  return id - 1;
}

} // namespace ps<|MERGE_RESOLUTION|>--- conflicted
+++ resolved
@@ -66,7 +66,6 @@
 
 void Manager::Stop() {
   if (IsScheduler()) {
-<<<<<<< HEAD
     // wait all other nodes are ready for exit for 5 seceonds
     int itv = 100000;
     int i = 5 * 1000000 / itv;
@@ -77,10 +76,6 @@
       LOG(WARNING) << "scheduler: timeout (5sec) to wait the remain "
                    << num_active_nodes_ - 1 << " nodes";
     }
-=======
-    // wait all other nodes are ready for exit
-    while (num_active_nodes_ > 1) usleep(5000);
->>>>>>> e8e22f0c
     // broadcast the terminate signal
     in_exit_ = true;
     for (const auto& it : nodes_) {
@@ -95,11 +90,7 @@
     SendTask(van_.scheduler(), task);
 
     // run as a daemon until received the termination message
-<<<<<<< HEAD
-    while (!done_) usleep(5000);
-=======
     while (!done_) usleep(50000);
->>>>>>> e8e22f0c
   }
 }
 
